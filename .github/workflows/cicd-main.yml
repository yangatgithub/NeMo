--- conflicted
+++ resolved
@@ -5223,7 +5223,6 @@
       AFTER_SCRIPT: |
         rm -rf /home/TestData/nlp/megatron_mamba/nemo-ux-mamba/cicd_test_sft/${{ github.run_id }}
 
-<<<<<<< HEAD
   L2_NeMo_2_GPT_SFT_TP1PP1_MBS1:
     needs: [cicd-test-container-setup]
     uses: ./.github/workflows/_test_template.yml
@@ -5471,7 +5470,6 @@
 
       AFTER_SCRIPT: |
         rm -rf tests/collections/llm/${{ github.run_id }}
-=======
   L2_NeMo_2_T5_Pretraining:
     needs: [cicd-test-container-setup]
     uses: ./.github/workflows/_test_template.yml
@@ -5489,7 +5487,6 @@
       AFTER_SCRIPT: |
         rm -rf tests/collections/llm/t5_pretrain_results
         rm -rf tests/collections/llm/t5_index_mappings
->>>>>>> ab4859b1
 
   Nemo_CICD_Test:
     needs: 
@@ -5627,7 +5624,6 @@
       - L2_NeMo_2_GPT_DDP_Param_Parity_check
       - L2_NeMo_2_SSM_Pretraining
       - L2_NeMo_2_SSM_Finetuning
-<<<<<<< HEAD
       - L2_NeMo_2_GPT_SFT_TP1PP1_MBS1
       - L2_NeMo_2_GPT_SFT_TP1PP1_MBS2
       - L2_NeMo_2_GPT_SFT_TP1PP2_MBS2
@@ -5636,9 +5632,7 @@
       - L2_NeMo_2_GPT_LoRA_TP1PP1_MBS2
       - L2_NeMo_2_GPT_LoRA_TP1PP2_MBS2
       - L2_NeMo_2_GPT_LoRA_TP2PP1_MBS2
-=======
       - L2_NeMo_2_T5_Pretraining
->>>>>>> ab4859b1
     if: always()
     runs-on: ubuntu-latest
     steps:  
