# Copyright (c) 2020-2021, NVIDIA CORPORATION.
#
# Licensed under the Apache License, Version 2.0 (the "License");
# you may not use this file except in compliance with the License.
# You may obtain a copy of the License at
#
#     http://www.apache.org/licenses/LICENSE-2.0
#
# Unless required by applicable law or agreed to in writing, software
# distributed under the License is distributed on an "AS IS" BASIS,
# WITHOUT WARRANTIES OR CONDITIONS OF ANY KIND, either express or implied.
# See the License for the specific language governing permissions and
# limitations under the License.
name: "CICD NeMo"

on:
  pull_request:
    branches:
      - 'main'
      - 'r**'
    types: [ labeled ]

concurrency:
  group: ${{ github.workflow }}-${{ github.event.pull_request.number || github.ref }}
  cancel-in-progress: true

jobs:
  gpu-test:
    runs-on: self-hosted-azure
    if: ${{ github.event.label.name == 'Run CICD' }}
    steps:
    - name: Run nvidia-smi test
      run: |
        whoami
        nvidia-smi

  cicd-cluster-clean:
    runs-on: self-hosted-azure-builder
    if: ${{ github.event.label.name == 'Run CICD' }}
    steps:
    - name: Clean server from old files
      run: |
        docker container prune --filter "until=24h" --force
        docker image prune -a --filter "until=24h" --force


  cicd-test-container-setup:
    needs: [cicd-cluster-clean]
    runs-on: self-hosted-azure-builder
    if: ${{ github.event.label.name == 'Run CICD' }}
    steps:
    - name: Checkout repository
      uses: actions/checkout@v4
      with:
        path: ${{ github.run_id }}
    
    - name: Set up Docker Buildx
      uses: docker/setup-buildx-action@v3
      with: 
        # We use `docker` driver as this speeds things up for 
        # trivial (non-multi-stage) builds.
        driver: docker

    - name: Build and push
      uses: docker/build-push-action@v5
      with:
        file: Dockerfile.ci
        push: true
        cache-from: nemoci.azurecr.io/nemo_container:latest
        cache-to: type=inline
        tags: |
          nemoci.azurecr.io/nemo_container_${{ github.run_id }}
          nemoci.azurecr.io/nemo_container:latest

    - name: Run some checks
      run: |
        docker run --rm --device=/dev/nvidia0 --gpus all --shm-size=8g --env TRANSFORMERS_OFFLINE=0 --env HYDRA_FULL_ERROR=1 --env PYTHONUNBUFFERED=1 nemoci.azurecr.io/nemo_container_${{ github.run_id }} bash -c '\
          # PyTorch Lightning version
          python -c "import pytorch_lightning; print(pytorch_lightning.__version__)"

          # PyTorch Lightning DDP Checks
          CUDA_VISIBLE_DEVICES="0,1" python "tests/core_ptl/check_for_ranks.py"

          # Basic Import Checks
          python -c "import nemo.collections.asr as nemo_asr"
          python -c "import nemo.collections.nlp as nemo_nlp"
          python -c "import nemo.collections.tts as nemo_tts"

          python setup.py style
          python tests/check_copyright_header.py --dir .

          # These checks are not crucial
          exit 0
        '
        ### \'\'


  L0_Unit_Tests_GPU:
    needs: [cicd-test-container-setup]
    uses: ./.github/workflows/_test_template.yml
    with:
      RUNNER: self-hosted-azure
      TIMEOUT: 60
      SCRIPT: |
        NEMO_NUMBA_MINVER=0.53 pytest -m "not pleasefixme" --with_downloads
      IS_OPTIONAL: true

  L0_Unit_Tests_CPU:
    needs: [cicd-test-container-setup]
    uses: ./.github/workflows/_test_template.yml
    with:
      RUNNER: self-hosted-azure-cpu
      TIMEOUT: 60
      SCRIPT: |
        CUDA_VISIBLE_DEVICES="" NEMO_NUMBA_MINVER=0.53 pytest -m "not pleasefixme" --cpu --with_downloads --relax_numba_compat

  L0_Setup_Test_Data_And_Models:
    needs: [cicd-test-container-setup]
    uses: ./.github/workflows/_test_template.yml
    with:
      RUNNER: self-hosted-azure
      SCRIPT: |
        python -m tests.setup --save_dir /home/TestData/nlp

  # ##     - name: L2: Multimodal Imagen Train

  # # L2: Community LLM Checkpoints tests
  # L2_Community_LLM_Checkpoints_tests_Llama:
  #   needs: [cicd-test-container-setup]
  #   uses: ./.github/workflows/_test_template.yml
  #   with:
  #     RUNNER: self-hosted-azure
  #     SCRIPT: |
  #       CUDA_VISIBLE_DEVICES=0 python scripts/checkpoint_converters/convert_llama_hf_to_nemo.py \
  #         --input_name_or_path=/home/TestData/nlp/megatron_llama/llama-ci-hf-tiny \
  #         --output_path=/home/TestData/nlp/megatron_llama/llama_ci.nemo \
  #         --precision=16
  #     AFTER_SCRIPT: |
  #       rm -rf /home/TestData/nlp/megatron_llama/model_weights

  # L2_Community_LLM_Checkpoints_tests_Llama3:
  #   needs: [cicd-test-container-setup]
  #   uses: ./.github/workflows/_test_template.yml
  #   with:
  #     RUNNER: self-hosted-azure
  #     SCRIPT: |
  #       CUDA_VISIBLE_DEVICES=0 python scripts/checkpoint_converters/convert_llama_hf_to_nemo.py \
  #         --input_name_or_path=/home/TestData/nlp/megatron_llama/llama3-ci-hf \
  #         --output_path=/home/TestData/nlp/megatron_llama/llama3-ci-hf/llama3_ci.nemo \
  #         --precision=16          
  #     AFTER_SCRIPT: |
  #       rm -f /home/TestData/nlp/megatron_llama/llama3-ci-hf/llama3_ci.nemo
  #       rm -rf /home/TestData/nlp/megatron_llama/llama3-ci-hf/model_weights

  # L2_Community_LLM_Checkpoints_tests_StarCoder:
  #   needs: [cicd-test-container-setup]
  #   uses: ./.github/workflows/_test_template.yml
  #   with:
  #     RUNNER: self-hosted-azure
  #     SCRIPT: |
  #       mkdir -p /home/TestData/nlp/megatron_gpt/starcoder-ci-hf/${{ github.run_id }};
  #       python scripts/checkpoint_converters/convert_starcoder_hf_to_nemo.py \
  #       --input_name_or_path /home/TestData/nlp/megatron_gpt/starcoder-ci-hf \
  #       --output_path /home/TestData/nlp/megatron_gpt/starcoder-ci-hf/${{ github.run_id }}
  #     AFTER_SCRIPT: |
  #       rm -rf /home/TestData/nlp/megatron_gpt/starcoder-ci-hf/megatron_starcoder_tp1_pp1.nemo; 
  #       rm -rf /home/TestData/nlp/megatron_gpt/starcoder-ci-hf/${{ github.run_id }}/
  #       rm -rf /home/TestData/nlp/megatron_gpt/starcoder-ci-hf/model_weights

  # L2_Community_LLM_Checkpoints_tests_Falcon:
  #   needs: [cicd-test-container-setup]
  #   uses: ./.github/workflows/_test_template.yml
  #   with:
  #     RUNNER: self-hosted-azure
  #     SCRIPT: |
  #         python scripts/checkpoint_converters/convert_falcon_hf_to_nemo.py \
  #         --input_name_or_path /home/TestData/nlp/megatron_gpt/falcon-ci-hf \
  #         --output_path /home/TestData/nlp/megatron_gpt/falcon-ci-hf/falcon_ci.nemo
  #         rm -f /home/TestData/nlp/megatron_gpt/falcon-ci-hf/falcon_ci.nemo
  #     AFTER_SCRIPT: |
  #       rm -rf /home/TestData/nlp/megatron_gpt/falcon-ci-hf/model_weights
        
  # # this test is using a 7B model which is too large for GitHub CI
  # # replace the model in this test with a toy model or move the test
  # # to the nightly CI
  # # OPTIONAL_L2_Community_LLM_Checkpoints_tests_Baichuan2:
  # #   needs: [cicd-test-container-setup]
  # #   runs-on: self-hosted-azure
  # #   container:
  # #     image: nemoci.azurecr.io/nemo_container_${{ github.run_id }}
  # #     options: 
  # #       # --user 0:128
  # #       --device=/dev/nvidia0
  # #       --gpus all
  # #       --shm-size=8g
  # #       --env TRANSFORMERS_OFFLINE=0 
  # #       --env HYDRA_FULL_ERROR=1
  # #       --volume /mnt/datadrive/TestData:/home/TestData
  # #   steps:
  # #       - name: Checkout repository
  # #         uses: actions/checkout@v4
  # #       - run: |
  # #           python scripts/checkpoint_converters/convert_baichuan2_hf_to_nemo.py \
  # #           --input_name_or_path=/home/TestData/nlp/megatron_gpt/Baichuan2-7B-Base \
  # #           --output_path=/home/TestData/nlp/megatron_gpt/Baichuan2-7B-Base/ci.nemo
  # #           rm -f /home/TestData/nlp/megatron_gpt/Baichuan2-7B-Base/ci.nemo
  # #       - uses: "NVIDIA/NeMo/.github/actions/cancel-workflow@main"
  # #         if: "failure()"

  # L2_PTQ_Llama2_Export_Only:
  #   needs: [cicd-test-container-setup]
  #   uses: ./.github/workflows/_test_template.yml
  #   with:
  #     RUNNER: self-hosted-azure
  #     SCRIPT: |
  #       python examples/nlp/language_modeling/megatron_gpt_ptq.py \
  #         model.restore_from_path=/home/TestData/nlp/megatron_llama/llama_ci.nemo \
  #         quantization.algorithm=null \
  #         export.save_path=/home/TestData/nlp/megatron_llama/ci_baseline
  #     AFTER_SCRIPT: |
  #       rm -rf /home/TestData/nlp/megatron_llama/ci_baseline

  # L2_PTQ_Llama2_FP8:
  #   needs: [cicd-test-container-setup]
  #   uses: ./.github/workflows/_test_template.yml
  #   with:
  #     RUNNER: self-hosted-azure
  #     SCRIPT: |
  #       python examples/nlp/language_modeling/megatron_gpt_ptq.py \
  #         model.restore_from_path=/home/TestData/nlp/megatron_llama/llama_ci.nemo \
  #         model.tensor_model_parallel_size=2 \
  #         trainer.devices=2 \
  #         quantization.calib_dataset=/home/TestData/nlp/test_quantization/test.json \
  #         quantization.algorithm=fp8 \
  #         quantization.num_calib_size=8 \
  #         inference.batch_size=2 \
  #         export.inference_tensor_parallel=2 \
  #         export.save_path=/home/TestData/nlp/megatron_llama/ci_fp8.qnemo
  #     AFTER_SCRIPT: |
  #       rm -rf /home/TestData/nlp/megatron_llama/ci_fp8.qnemo

  # L2_PTQ_Llama2_INT8_SQ:
  #   needs: [cicd-test-container-setup]
  #   uses: ./.github/workflows/_test_template.yml
  #   with:
  #     RUNNER: self-hosted-azure
  #     SCRIPT: |
  #       python examples/nlp/language_modeling/megatron_gpt_ptq.py \
  #       model.restore_from_path=/home/TestData/nlp/megatron_llama/llama_ci.nemo \
  #       quantization.calib_dataset=/home/TestData/nlp/test_quantization/test.json \
  #       quantization.algorithm=int8_sq \
  #       quantization.num_calib_size=8 \
  #       inference.batch_size=2 \
  #       export.save_path=/home/TestData/nlp/megatron_llama/ci_int8_sq.qnemo
  #     AFTER_SCRIPT: |
  #       rm -rf /home/TestData/nlp/megatron_llama/ci_int8_sq.qnemo

  # # TODO: investigate int4_awq stuck issues and restore the test
  # #L2_PTQ_Llama2_INT4_AWQ:
  # #  needs: [cicd-test-container-setup]
  # #  runs-on: self-hosted-azure
  # #  timeout-minutes: 10
  # #  container:
  # #    image: nemoci.azurecr.io/nemo_container_${{ github.run_id }}
  # #    options:
  # #      # --user 0:128
  # #      --device=/dev/nvidia0
  # #      --gpus all
  # #      --shm-size=8g
  # #      --env TRANSFORMERS_OFFLINE=0
  # #      --env HYDRA_FULL_ERROR=1
  # #      --volume /mnt/datadrive/TestData:/home/TestData
  # #  steps:
  # #      - name: Checkout repository
  # #        uses: actions/checkout@v4
  # #      - run: |
  # #          python examples/nlp/language_modeling/megatron_gpt_ptq.py \
  # #          model.restore_from_path=/home/TestData/nlp/megatron_llama/llama_ci.nemo \
  # #          model.tensor_model_parallel_size=1 \
  # #          trainer.devices=1 \
  # #          quantization.calib_dataset=/home/TestData/nlp/test_quantization/test.json \
  # #          quantization.algorithm=int4_awq \
  # #          quantization.num_calib_size=8 \
  # #          inference.batch_size=2 \
  # #          export.save_path=/home/TestData/nlp/megatron_llama/ci_int4_awq.qnemo
  # #
  # #          rm -rf /home/TestData/nlp/megatron_llama/ci_int4_awq.qnemo
  #       #- uses: "NVIDIA/NeMo/.github/actions/cancel-workflow@main"
  #       #  if: "failure()"

  # L2_QAT_Llama2_INT4:
  #    needs: [cicd-test-container-setup]
  #    runs-on: self-hosted-azure
  #    timeout-minutes: 10
  #    container:
  #      image: nemoci.azurecr.io/nemo_container_${{ github.run_id }}
  #      options:
  #        # --user 0:128
  #        --device=/dev/nvidia0
  #        --gpus all
  #        --shm-size=8g
  #        --env TRANSFORMERS_OFFLINE=0
  #        --env HYDRA_FULL_ERROR=1
  #        --volume /mnt/datadrive/TestData:/home/TestData
  #    steps:
  #        - name: Checkout repository
  #          uses: actions/checkout@v4
  #        - run: |
  #           python examples/nlp/language_modeling/tuning/megatron_gpt_qat.py \
  #           quantization.algorithm=int4 \
  #           quantization.num_calib_size=8 \
  #           trainer.devices=1 \
  #           trainer.num_nodes=1 \
  #           trainer.max_steps=4 \
  #           trainer.val_check_interval=4 \
  #           +trainer.limit_val_batches=2 \
  #           exp_manager.explicit_log_dir=llama2_qat_results \
  #           model.restore_from_path=/home/TestData/nlp/megatron_llama/llama_ci.nemo \
  #           model.tensor_model_parallel_size=1 \
  #           model.pipeline_model_parallel_size=1 \
  #           model.global_batch_size=2 \
  #           model.data.train_ds.file_names=[/home/TestData/nlp/megatron_sft/quarel.jsonl] \
  #           model.data.train_ds.concat_sampling_probabilities=[1.0] \
  #           model.data.validation_ds.file_names=[/home/TestData/nlp/megatron_sft/quarel.jsonl]

  #           rm -rf llama2_qat_results
  #        - uses: "NVIDIA/NeMo/.github/actions/cancel-workflow@main"
  #          if: "failure()"

  # # L2: ASR dev run
  # ASR_dev_run_Speech_to_Text:
  #   needs: [cicd-test-container-setup]
  #   uses: ./.github/workflows/_test_template.yml
  #   with:
  #     RUNNER: self-hosted-azure-gpus-1
  #     SCRIPT: |
  #       python examples/asr/asr_ctc/speech_to_text_ctc.py \
  #         model.train_ds.manifest_filepath=/home/TestData/an4_dataset/an4_train.json \
  #         model.validation_ds.manifest_filepath=/home/TestData/an4_dataset/an4_val.json \
  #         trainer.devices=1 \
  #         trainer.accelerator="gpu" \
  #         +trainer.fast_dev_run=True \
  #         exp_manager.exp_dir=examples/asr/speech_to_text_results
  #     AFTER_SCRIPT: |
  #         rm -rf examples/asr/speech_to_text_results

  # ASR_dev_run_Speech_to_Text_WPE_-_CitriNet:
  #   needs: [cicd-test-container-setup]
  #   uses: ./.github/workflows/_test_template.yml
  #   with:
  #     RUNNER: self-hosted-azure-gpus-1
  #     SCRIPT: |
  #       python examples/asr/asr_ctc/speech_to_text_ctc_bpe.py \
  #         --config-path="../conf/citrinet/" --config-name="config_bpe" \
  #         model.train_ds.manifest_filepath=/home/TestData/an4_dataset/an4_train.json \
  #         model.validation_ds.manifest_filepath=/home/TestData/an4_dataset/an4_val.json \
  #         model.tokenizer.dir="/home/TestData/asr_tokenizers/an4_wpe_128/" \
  #         model.tokenizer.type="wpe" \
  #         trainer.devices=1 \
  #         trainer.accelerator="gpu" \
  #         +trainer.fast_dev_run=True \
  #         exp_manager.exp_dir=examples/asr/speech_to_text_wpe_results
  #     AFTER_SCRIPT: |
  #         rm -rf examples/asr/speech_to_text_wpe_results

  # ASR_dev_run_Speech_Pre-training_-_CitriNet:
  #   needs: [cicd-test-container-setup]
  #   uses: ./.github/workflows/_test_template.yml
  #   with:
  #     RUNNER: self-hosted-azure-gpus-1
  #     SCRIPT: |
  #       python examples/asr/speech_pretraining/speech_pre_training.py \
  #       --config-path="../conf/ssl/citrinet/" --config-name="citrinet_ssl_ci" \
  #       model.train_ds.manifest_filepath=/home/TestData/an4_dataset/an4_train.json \
  #       model.validation_ds.manifest_filepath=/home/TestData/an4_dataset/an4_val.json \
  #       trainer.devices=1 \
  #       trainer.accelerator="gpu" \
  #       +trainer.fast_dev_run=True \
  #       exp_manager.exp_dir=examples/asr/speech_pre_training_results
  #     AFTER_SCRIPT: |
  #       rm -rf examples/asr/speech_pre_training_results

  # ASR_dev_run_Speech_To_Text_Finetuning:
  #   needs: [cicd-test-container-setup]
  #   uses: ./.github/workflows/_test_template.yml
  #   with:
  #     RUNNER: self-hosted-azure-gpus-1
  #     SCRIPT: |
  #       python examples/asr/speech_to_text_finetune.py \
  #       --config-path="conf/asr_finetune" --config-name="speech_to_text_finetune" \
  #       model.train_ds.manifest_filepath=/home/TestData/an4_dataset/an4_train.json \
  #       model.validation_ds.manifest_filepath=/home/TestData/an4_dataset/an4_val.json \
  #       init_from_nemo_model=/home/TestData/asr/stt_en_fastconformer_transducer_large.nemo \
  #       model.tokenizer.update_tokenizer=False \
  #       trainer.devices=1 \
  #       trainer.accelerator="gpu" \
  #       +trainer.fast_dev_run=True \
  #       exp_manager.exp_dir=examples/asr/speech_finetuning_results
  #     AFTER_SCRIPT: |
  #       rm -rf examples/asr/speech_finetuning_results

  # OPTIONAL_ASR_dev_run_Speech_To_Text_HF_Finetuning:
  #   needs: [cicd-test-container-setup]
  #   uses: ./.github/workflows/_test_template.yml
  #   with:
  #     RUNNER: self-hosted-azure-gpus-1
  #     SCRIPT: |-
  #       python examples/asr/speech_to_text_finetune.py \
  #       --config-path="conf/asr_finetune" --config-name="speech_to_text_hf_finetune" \
  #       ~model.train_ds.hf_data_cfg \
  #       model.train_ds.num_workers=1 \
  #       model.train_ds.batch_size=2 model.validation_ds.batch_size=2 \
  #       model.train_ds.streaming=true \
  #       +model.train_ds.hf_data_cfg.path="librispeech_asr" \
  #       +model.train_ds.hf_data_cfg.name=null \
  #       +model.train_ds.hf_data_cfg.split="test.clean" \
  #       +model.train_ds.hf_data_cfg.streaming=true \
  #       ~model.validation_ds.hf_data_cfg \
  #       model.validation_ds.streaming=true \
  #       +model.validation_ds.hf_data_cfg.path="librispeech_asr" \
  #       +model.validation_ds.hf_data_cfg.name=null \
  #       +model.validation_ds.hf_data_cfg.split="test.clean" \
  #       +model.validation_ds.hf_data_cfg.streaming=true \
  #       ~model.test_ds \
  #       init_from_nemo_model=/home/TestData/asr/stt_en_fastconformer_transducer_large.nemo \
  #       model.tokenizer.update_tokenizer=False \
  #       model.optim.sched.warmup_steps=0 \
  #       +model.optim.sched.max_steps=3 \
  #       trainer.max_epochs=null \
  #       trainer.devices=1 \
  #       trainer.accelerator="gpu" \
  #       +trainer.fast_dev_run=True \
  #       exp_manager.exp_dir=examples/asr/speech_finetuning_results
  #     AFTER_SCRIPT: |
  #       rm -rf examples/asr/speech_finetuning_results
  #     IS_OPTIONAL: true

  # ASR_dev_run_Speech_to_Text_WPE_-_Conformer:
  #   needs: [cicd-test-container-setup]
  #   uses: ./.github/workflows/_test_template.yml
  #   with:
  #     RUNNER: self-hosted-azure-gpus-1
  #     SCRIPT: |
  #       python examples/asr/asr_ctc/speech_to_text_ctc_bpe.py \
  #       --config-path="../conf/conformer" --config-name="conformer_ctc_bpe" \
  #       model.train_ds.manifest_filepath=/home/TestData/an4_dataset/an4_train.json \
  #       model.validation_ds.manifest_filepath=/home/TestData/an4_dataset/an4_val.json \
  #       model.tokenizer.dir="/home/TestData/asr_tokenizers/an4_wpe_128/" \
  #       model.tokenizer.type="wpe" \
  #       model.train_ds.batch_size=4 \
  #       model.validation_ds.batch_size=4 \
  #       trainer.devices=1 \
  #       trainer.accelerator="gpu" \
  #       +trainer.fast_dev_run=True \
  #       exp_manager.exp_dir=examples/asr/speech_to_text_wpe_conformer_results
  #     AFTER_SCRIPT: |
  #       rm -rf examples/asr/speech_to_text_wpe_conformer_results

  # # L2: ASR dev run - part two
  # ASR_dev_run-part_two_Speech_to_Text_WPE_-_Squeezeformer:
  #   needs: [cicd-test-container-setup]
  #   uses: ./.github/workflows/_test_template.yml
  #   with:
  #     RUNNER: self-hosted-azure-gpus-1
  #     SCRIPT: |
  #       python examples/asr/asr_ctc/speech_to_text_ctc_bpe.py \
  #       --config-path="../conf/squeezeformer" --config-name="squeezeformer_ctc_bpe" \
  #       model.train_ds.manifest_filepath=/home/TestData/an4_dataset/an4_train.json \
  #       model.validation_ds.manifest_filepath=/home/TestData/an4_dataset/an4_val.json \
  #       model.tokenizer.dir="/home/TestData/asr_tokenizers/an4_wpe_128/" \
  #       model.tokenizer.type="wpe" \
  #       model.encoder.d_model=144 \
  #       model.train_ds.batch_size=4 \
  #       model.validation_ds.batch_size=4 \
  #       trainer.devices=1 \
  #       trainer.accelerator="gpu" \
  #       +trainer.fast_dev_run=True \
  #       exp_manager.exp_dir=examples/asr/speech_to_text_wpe_squeezeformer_results
  #     AFTER_SCRIPT: |
  #       rm -rf examples/asr/speech_to_text_wpe_squeezeformer_results

  # L2_Speech_to_Text_EMA:
  #   needs: [cicd-test-container-setup]
  #   uses: ./.github/workflows/_test_template.yml
  #   with:
  #     RUNNER: self-hosted-azure
  #     SCRIPT: |
  #       python examples/asr/asr_ctc/speech_to_text_ctc.py \
  #       model.train_ds.manifest_filepath=/home/TestData/an4_dataset/an4_train.json \
  #       model.validation_ds.manifest_filepath=/home/TestData/an4_dataset/an4_val.json \
  #       trainer.devices=2 \
  #       trainer.accelerator="gpu" \
  #       +trainer.fast_dev_run=True \
  #       +exp_manager.ema.enable=True \
  #       exp_manager.exp_dir=examples/asr/speech_to_text_results
  #     AFTER_SCRIPT: |
  #       rm -rf examples/asr/speech_to_text_results


  # # L2_Speech_to_Text_AED:
  # #   needs: [cicd-test-container-setup]
  # #   runs-on: self-hosted-azure-gpus-1
  # #   container:
  # #     image: nemoci.azurecr.io/nemo_container_${{ github.run_id }}
  # #     options: 
  # #       # --user 0:128
  # #       --device=/dev/nvidia0
  # #       --gpus all
  # #       --shm-size=8g 
  # #       --env TRANSFORMERS_OFFLINE=0 
  # #       --env HYDRA_FULL_ERROR=1
  # #       --volume /mnt/datadrive/TestData:/home/TestData
  # #   steps:
  # #       - name: Checkout repository
  # #         uses: actions/checkout@v4
  # #       - run: |
  # #           python examples/asr/speech_multitask/speech_to_text_aed.py \
  # #           model.prompt_format=canary \
  # #           model.model_defaults.asr_enc_hidden=256 \
  # #           model.model_defaults.lm_dec_hidden=256 \
  # #           model.encoder.n_layers=12 \
  # #           model.transf_encoder.num_layers=0 \
  # #           model.transf_decoder.config_dict.num_layers=12 \
  # #           model.train_ds.manifest_filepath=/home/TestData/asr/manifests/canary/an4_canary_train.json \
  # #           ++model.train_ds.is_tarred=false \
  # #           model.train_ds.batch_duration=60 \
  # #           +model.train_ds.text_field="answer" \
  # #           +model.train_ds.lang_field="target_lang" \
  # #           model.validation_ds.manifest_filepath=/home/TestData/asr/manifests/canary/an4_canary_val.json \
  # #           +model.validation_ds.text_field="answer" \
  # #           +model.validation_ds.lang_field="target_lang" \
  # #           model.test_ds.manifest_filepath=/home/TestData/asr/manifests/canary/an4_canary_val.json \
  # #           +model.test_ds.text_field="answer" \
  # #           +model.test_ds.lang_field="target_lang" \
  # #           model.tokenizer.langs.spl_tokens.dir=/home/TestData/asr_tokenizers/canary/canary_spl_tokenizer_v32 \
  # #           model.tokenizer.langs.spl_tokens.type="bpe" \
  # #           model.tokenizer.langs.en.dir=/home/TestData/asr_tokenizers/canary/en/tokenizer_spe_bpe_v1024_max_4 \
  # #           model.tokenizer.langs.en.type=bpe \
  # #           ++model.tokenizer.langs.es.dir=/home/TestData/asr_tokenizers/canary/es/tokenizer_spe_bpe_v1024_max_4 \
  # #           ++model.tokenizer.langs.es.type=bpe \
  # #           trainer.devices=1 \
  # #           trainer.accelerator="gpu" \
  # #           +trainer.use_distributed_sampler=false \
  # #           +trainer.fast_dev_run=True \
  # #           exp_manager.exp_dir=examples/asr/speech_to_text_aed_results
  # #           rm -rf examples/asr/speech_to_text_results


  # # L2: Speaker dev run
  # L2_Speaker_dev_run_Speaker_Recognition:
  #   needs: [cicd-test-container-setup]
  #   uses: ./.github/workflows/_test_template.yml
  #   with:
  #     RUNNER: self-hosted-azure-gpus-1
  #     SCRIPT: |
  #       python examples/speaker_tasks/recognition/speaker_reco.py \
  #       model.train_ds.batch_size=10 \
  #       model.validation_ds.batch_size=2 \
  #       model.train_ds.manifest_filepath=/home/TestData/an4_speaker/train.json \
  #       model.validation_ds.manifest_filepath=/home/TestData/an4_speaker/dev.json \
  #       model.decoder.num_classes=2 \
  #       trainer.max_epochs=10 \
  #       trainer.devices=1 \
  #       trainer.accelerator="gpu" \
  #       +trainer.fast_dev_run=True \
  #       exp_manager.exp_dir=examples/speaker_tasks/recognition/speaker_recognition_results
  #     AFTER_SCRIPT: |
  #       rm -rf examples/speaker_tasks/recognition/speaker_recognition_results

  # L2_Speaker_dev_run_Speaker_Diarization:
  #   needs: [cicd-test-container-setup]
  #   uses: ./.github/workflows/_test_template.yml
  #   with:
  #     RUNNER: self-hosted-azure-gpus-1
  #     SCRIPT: |
  #       python examples/speaker_tasks/diarization/neural_diarizer/multiscale_diar_decoder.py \
  #       model.diarizer.speaker_embeddings.model_path=titanet_large \
  #       model.train_ds.batch_size=5 \
  #       model.validation_ds.batch_size=5 \
  #       model.train_ds.emb_dir=examples/speaker_tasks/diarization/speaker_diarization_results \
  #       model.validation_ds.emb_dir=examples/speaker_tasks/diarization/speaker_diarization_results \
  #       model.train_ds.manifest_filepath=/home/TestData/an4_diarizer/simulated_train/msdd_data.50step.json \
  #       model.validation_ds.manifest_filepath=/home/TestData/an4_diarizer/simulated_valid/msdd_data.50step.json \
  #       trainer.devices=1 \
  #       trainer.accelerator="gpu" \
  #       +trainer.fast_dev_run=True \
  #       exp_manager.exp_dir=examples/speaker_tasks/diarization/speaker_diarization_results
  #     AFTER_SCRIPT: |
  #       rm -rf examples/speaker_tasks/diarization/speaker_diarization_results

  # L2_Speaker_dev_run_Speech_to_Label:
  #   needs: [cicd-test-container-setup]
  #   uses: ./.github/workflows/_test_template.yml
  #   with:
  #     RUNNER: self-hosted-azure-gpus-1
  #     SCRIPT: |
  #       python examples/asr/speech_classification/speech_to_label.py \
  #       model.train_ds.manifest_filepath=/home/TestData/speech_commands/train_manifest.json \
  #       model.validation_ds.manifest_filepath=/home/TestData/speech_commands/test_manifest.json \
  #       model.test_ds.manifest_filepath=/home/TestData/speech_commands/test_manifest.json \
  #       trainer.devices=1 \
  #       trainer.accelerator="gpu" \
  #       +trainer.fast_dev_run=True \
  #       model.preprocessor._target_=nemo.collections.asr.modules.AudioToMelSpectrogramPreprocessor \
  #       ~model.preprocessor.window_size \
  #       ~model.preprocessor.window_stride \
  #       ~model.preprocessor.window \
  #       ~model.preprocessor.n_mels \
  #       ~model.preprocessor.n_mfcc \
  #       ~model.preprocessor.n_fft \
  #       exp_manager.exp_dir=examples/asr/speech_to_label_results
  #     AFTER_SCRIPT: |
  #       rm -rf examples/asr/speech_to_label_results

  # L2_Speaker_dev_run_Speaker_Diarization_with_ASR_Inference:
  #   needs: [cicd-test-container-setup]
  #   uses: ./.github/workflows/_test_template.yml
  #   with:
  #     RUNNER: self-hosted-azure
  #     SCRIPT: |
  #       python examples/speaker_tasks/diarization/clustering_diarizer/offline_diar_with_asr_infer.py \
  #       diarizer.manifest_filepath=/home/TestData/an4_diarizer/an4_manifest.json \
  #       diarizer.speaker_embeddings.model_path=/home/TestData/an4_diarizer/spkr.nemo \
  #       diarizer.speaker_embeddings.parameters.save_embeddings=True \
  #       diarizer.speaker_embeddings.parameters.window_length_in_sec=[1.5] \
  #       diarizer.speaker_embeddings.parameters.shift_length_in_sec=[0.75] \
  #       diarizer.speaker_embeddings.parameters.multiscale_weights=[1.0] \
  #       diarizer.asr.model_path=QuartzNet15x5Base-En \
  #       diarizer.asr.parameters.asr_based_vad=True \
  #       diarizer.out_dir=examples/speaker_tasks/diarization/speaker_diarization_asr_results
  #     AFTER_SCRIPT: |
  #       rm -rf examples/speaker_tasks/diarization/speaker_diarization_asr_results

  # L2_Speaker_dev_run_Clustering_Diarizer_Inference:
  #   needs: [cicd-test-container-setup]
  #   uses: ./.github/workflows/_test_template.yml
  #   with:
  #     RUNNER: self-hosted-azure
  #     SCRIPT: |
  #       python examples/speaker_tasks/diarization/clustering_diarizer/offline_diar_infer.py \
  #       diarizer.manifest_filepath=/home/TestData/an4_diarizer/an4_manifest.json \
  #       diarizer.speaker_embeddings.model_path=/home/TestData/an4_diarizer/spkr.nemo \
  #       diarizer.speaker_embeddings.parameters.save_embeddings=True \
  #       diarizer.speaker_embeddings.parameters.window_length_in_sec=1.5 \
  #       diarizer.speaker_embeddings.parameters.shift_length_in_sec=0.75 \
  #       diarizer.speaker_embeddings.parameters.multiscale_weights=null \
  #       diarizer.vad.model_path=/home/TestData/an4_diarizer/MatchboxNet_VAD_3x2.nemo \
  #       diarizer.out_dir=examples/speaker_tasks/diarization/clustering_diarizer_results
  #     AFTER_SCRIPT: |
  #       rm -rf examples/speaker_tasks/diarization/clustering_diarizer_results

  # L2_Speaker_dev_run_Neural_Diarizer_Inference:
  #   needs: [cicd-test-container-setup]
  #   uses: ./.github/workflows/_test_template.yml
  #   with:
  #     RUNNER: self-hosted-azure
  #     SCRIPT: |
  #       python examples/speaker_tasks/diarization/neural_diarizer/multiscale_diar_decoder_infer.py \
  #       diarizer.manifest_filepath=/home/TestData/an4_diarizer/an4_manifest.json \
  #       diarizer.msdd_model.model_path=/home/TestData/an4_diarizer/diar_msdd_telephonic.nemo \
  #       diarizer.speaker_embeddings.parameters.save_embeddings=True \
  #       diarizer.vad.model_path=/home/TestData/an4_diarizer/MatchboxNet_VAD_3x2.nemo \
  #       diarizer.out_dir=examples/speaker_tasks/diarization/neural_diarizer_results
  #     AFTER_SCRIPT: |
  #       rm -rf examples/speaker_tasks/diarization/neural_diarizer_results

  # L2_Speaker_dev_run_Multispeaker_ASR_Data_Simulation:
  #   needs: [cicd-test-container-setup]
  #   uses: ./.github/workflows/_test_template.yml
  #   with:
  #     RUNNER: self-hosted-azure
  #     SCRIPT: |
  #       python tools/speech_data_simulator/multispeaker_simulator.py \
  #       --config-path=conf --config-name=data_simulator.yaml \
  #       data_simulator.random_seed=42 \
  #       data_simulator.manifest_filepath=/home/TestData/LibriSpeechShort/dev-clean-align-short.json \
  #       data_simulator.outputs.output_dir=./test_simulator \
  #       data_simulator.session_config.num_sessions=2 \
  #       data_simulator.session_config.session_length=60
  #     AFTER_SCRIPT: |
  #       rm -rf ./test_simulator

  # # L2: ASR Multi-dataloader dev run
  # L2_ASR_Multi-dataloader_dev_run_Speech_to_Text_multi-dataloader:
  #   needs: [cicd-test-container-setup]
  #   uses: ./.github/workflows/_test_template.yml
  #   with:
  #     RUNNER: self-hosted-azure-gpus-1
  #     SCRIPT: |
  #       python examples/asr/asr_ctc/speech_to_text_ctc.py \
  #       model.train_ds.manifest_filepath=/home/TestData/an4_dataset/an4_train.json \
  #       model.validation_ds.manifest_filepath=[/home/TestData/an4_dataset/an4_val.json,/home/TestData/an4_dataset/an4_val.json] \
  #       trainer.devices=1 \
  #       trainer.accelerator="gpu" \
  #       trainer.max_epochs=1 \
  #       trainer.max_steps=1 \
  #       +trainer.num_sanity_val_steps=1 \
  #       exp_manager.exp_dir=examples/asr/speech_to_text_results
  #     AFTER_SCRIPT: |
  #       rm -rf examples/asr/speech_to_text_results

  # L2_ASR_Multi-dataloader_dev_run_Speech_to_Label_multi-dataloader:
  #   needs: [cicd-test-container-setup]
  #   uses: ./.github/workflows/_test_template.yml
  #   with:
  #     RUNNER: self-hosted-azure-gpus-1
  #     SCRIPT: |
  #       python examples/asr/speech_classification/speech_to_label.py \
  #       model.train_ds.manifest_filepath=/home/TestData/speech_commands/train_manifest.json \
  #       model.validation_ds.manifest_filepath=[/home/TestData/speech_commands/test_manifest.json,/home/TestData/speech_commands/test_manifest.json] \
  #       trainer.devices=1 \
  #       trainer.accelerator="gpu" \
  #       trainer.max_epochs=1 \
  #       trainer.max_steps=1 \
  #       +trainer.num_sanity_val_steps=1 \
  #       model.preprocessor._target_=nemo.collections.asr.modules.AudioToMelSpectrogramPreprocessor \
  #       ~model.preprocessor.window_size \
  #       ~model.preprocessor.window_stride \
  #       ~model.preprocessor.window \
  #       ~model.preprocessor.n_mels \
  #       ~model.preprocessor.n_mfcc \
  #       ~model.preprocessor.n_fft \
  #       exp_manager.exp_dir=examples/asr/speech_to_label_results
  #     AFTER_SCRIPT: |
  #       rm -rf examples/asr/speech_to_label_results

  # # L2: ASR Adapters
  # L2_ASR_Adapters_Linear_Adapters:
  #   needs: [cicd-test-container-setup]
  #   uses: ./.github/workflows/_test_template.yml
  #   with:
  #     RUNNER: self-hosted-azure-gpus-1
  #     SCRIPT: |
  #       python examples/asr/asr_adapters/train_asr_adapter.py \
  #       model.pretrained_model="stt_en_conformer_ctc_small" \
  #       model.adapter.adapter_name="an4" \
  #       model.adapter.linear.in_features=176 \
  #       model.train_ds.manifest_filepath=/home/TestData/an4_dataset/an4_train.json \
  #       model.validation_ds.manifest_filepath=/home/TestData/an4_dataset/an4_val.json \
  #       trainer.max_steps=5 \
  #       trainer.devices=1 \
  #       trainer.accelerator="gpu" \
  #       +trainer.fast_dev_run=True \
  #       exp_manager.exp_dir=examples/asr/speech_to_text_adapters_results
  #     AFTER_SCRIPT: |
  #       rm -rf examples/asr/speech_to_text_adapters_results

  # L2_ASR_Adapters_RelPos_MHA_Adapters:
  #   needs: [cicd-test-container-setup]
  #   uses: ./.github/workflows/_test_template.yml
  #   with:
  #     RUNNER: self-hosted-azure-gpus-1
  #     SCRIPT: |
  #       python examples/asr/asr_adapters/train_asr_adapter.py \
  #       model.pretrained_model="stt_en_conformer_ctc_small" \
  #       model.adapter.adapter_name="encoder:an4" \
  #       model.adapter.adapter_type="tiny_attn" \
  #       model.adapter.tiny_attn.n_feat=176 \
  #       model.train_ds.manifest_filepath=/home/TestData/an4_dataset/an4_train.json \
  #       model.validation_ds.manifest_filepath=/home/TestData/an4_dataset/an4_val.json \
  #       trainer.max_steps=5 \
  #       trainer.devices=1 \
  #       trainer.accelerator="gpu" \
  #       +trainer.fast_dev_run=True \
  #       exp_manager.exp_dir=examples/asr/speech_to_text_adapters_mha_results
  #     AFTER_SCRIPT: |
  #       rm -rf examples/asr/speech_to_text_adapters_mha_results

  # # L2: Speech Transcription
  # L2_Speech_Transcription_Speech_to_Text_Transcribe:
  #   needs: [cicd-test-container-setup]
  #   uses: ./.github/workflows/_test_template.yml
  #   with:
  #     RUNNER: self-hosted-azure
  #     SCRIPT: |
  #       python examples/asr/transcribe_speech.py \
  #       pretrained_name="QuartzNet15x5Base-En" \
  #       audio_dir="/home/TestData/an4_transcribe/test_subset/" \
  #       output_filename="stt_test_res.json" \
  #       amp=true
  #     AFTER_SCRIPT: |
  #       rm -rf stt_test_res.json

  # # L2: Transducer alignment
  # L2_Transducer_alignment_Running_pytest:
  #   needs: [cicd-test-container-setup]
  #   uses: ./.github/workflows/_test_template.yml
  #   with:
  #     RUNNER: self-hosted-azure
  #     SCRIPT: |
  #       pytest tests/collections/asr/decoding/rnnt_alignments_check.py --durations=-1

  # # L2: Segmentation Tool
  # L2_Segmentation_Tool_Parallel_ctc_segmentation_test_L2_Eng_CitriNet_with_wav:
  #   needs: [cicd-test-container-setup]
  #   uses: ./.github/workflows/_test_template.yml
  #   with:
  #     RUNNER: self-hosted-azure
  #     SCRIPT: |
  #       cd tools/ctc_segmentation && \
  #       TIME=`date +"%Y-%m-%d-%T"` && \
  #       /bin/bash run_segmentation.sh \
  #       --MODEL_NAME_OR_PATH="stt_en_citrinet_512_gamma_0_25" \
  #       --DATA_DIR=/home/TestData/ctc_segmentation/eng \
  #       --OUTPUT_DIR=/home/TestData/ctc_segmentation/eng/output${TIME} \
  #       --LANGUAGE=en \
  #       --USE_NEMO_NORMALIZATION="TRUE" && \
  #       python /home/TestData/ctc_segmentation/verify_alignment.py \
  #       -r /home/TestData/ctc_segmentation/eng/eng_valid_segments_1.7.txt \
  #       -g /home/TestData/ctc_segmentation/eng/output${TIME}/verified_segments/nv_test_segments.txt;
  #     AFTER_SCRIPT: |
  #       rm -rf /home/TestData/ctc_segmentation/eng/output${TIME}

  # L2_Segmentation_Tool_Parallel_ctc_segmentation_test_L2_Ru_QN_with_mp3:
  #   needs: [cicd-test-container-setup]
  #   uses: ./.github/workflows/_test_template.yml
  #   with:
  #     RUNNER: self-hosted-azure
  #     SCRIPT: |
  #       cd tools/ctc_segmentation && \
  #       TIME=`date +"%Y-%m-%d-%T"` && \
  #       /bin/bash run_segmentation.sh \
  #       --MODEL_NAME_OR_PATH=/home/TestData/ctc_segmentation/QuartzNet15x5-Ru-e512-wer14.45.nemo \
  #       --DATA_DIR=/home/TestData/ctc_segmentation/ru \
  #       --OUTPUT_DIR=/home/TestData/ctc_segmentation/ru/output${TIME} \
  #       --LANGUAGE=ru \
  #       --ADDITIONAL_SPLIT_SYMBOLS=";" && \
  #       python /home/TestData/ctc_segmentation/verify_alignment.py \
  #       -r /home/TestData/ctc_segmentation/ru/valid_ru_segments_1.7.txt \
  #       -g /home/TestData/ctc_segmentation/ru/output${TIME}/verified_segments/ru_segments.txt;

  #       rm -rf /home/TestData/ctc_segmentation/eng/output${TIME}

  # # L2: G2P Models
  # L2_G2P_Models_G2P_Conformer_training_evaluation_and_inference:
  #   needs: [cicd-test-container-setup]
  #   uses: ./.github/workflows/_test_template.yml
  #   with:
  #     RUNNER: self-hosted-azure
  #     SCRIPT: |
  #       cd examples/tts/g2p && \
  #           TIME=`date +"%Y-%m-%d-%T"` && OUTPUT_DIR_CONFORMER=output_ctc_${TIME} && \
  #           python g2p_train_and_evaluate.py \
  #               train_manifest=/home/TestData/g2p/g2p.json \
  #               validation_manifest=/home/TestData/g2p/g2p.json \
  #               model.test_ds.manifest_filepath=/home/TestData/g2p/g2p.json \
  #               model.tokenizer.dir=/home/TestData/g2p/tokenizer_spe_unigram_v512 \
  #               trainer.max_epochs=1 \
  #               model.max_source_len=64 \
  #               trainer.devices=1 \
  #               do_training=True \
  #               do_testing=True \
  #               exp_manager.exp_dir=${OUTPUT_DIR_CONFORMER} \
  #               +exp_manager.use_datetime_version=False\
  #               +exp_manager.version=test \
  #               --config-name=g2p_conformer_ctc && \
  #           python g2p_inference.py \
  #               pretrained_model=${OUTPUT_DIR_CONFORMER}/G2P-Conformer-CTC/test/checkpoints/G2P-Conformer-CTC.nemo \
  #               manifest_filepath=/home/TestData/g2p/g2p.json \
  #               phoneme_field=text

  #   # TODO: pleasefixme @redoctopus
  #   # - name: ByT5G2P training, evaluation and inference
  #   #   run: |
  #   #     cd examples/tts/g2p && \
  #   #         TIME=`date +"%Y-%m-%d-%T"` && OUTPUT_DIR_T5=output_byt5_${TIME} && \
  #   #         python g2p_train_and_evaluate.py \
  #   #             train_manifest=/home/TestData/g2p/g2p.json \
  #   #             validation_manifest=/home/TestData/g2p/g2p.json \
  #   #             model.test_ds.manifest_filepath=/home/TestData/g2p/g2p.json \
  #   #             trainer.max_epochs=1 \
  #   #             model.max_source_len=64 \
  #   #             trainer.devices=1 \
  #   #             do_training=True \
  #   #             do_testing=True \
  #   #             exp_manager.exp_dir=${OUTPUT_DIR_T5} \
  #   #             +exp_manager.use_datetime_version=False\
  #   #             +exp_manager.version=test && \
  #   #         python g2p_inference.py \
  #   #             pretrained_model=${OUTPUT_DIR_T5}/T5G2P/test/checkpoints/T5G2P.nemo \
  #   #             manifest_filepath=/home/TestData/g2p/g2p.json \
  #   #             phoneme_field=text
  #   #   }
  #   # }
  #   # - uses: "NVIDIA/NeMo/.github/actions/cancel-workflow@main"
  #   # if: "failure()"

  # L2_G2P_Models_HeteronymClassificationModel_training_evaluation_and_inference:
  #   needs: [cicd-test-container-setup]
  #   uses: ./.github/workflows/_test_template.yml
  #   with:
  #     RUNNER: self-hosted-azure
  #     SCRIPT: |
  #       cd examples/tts/g2p && \
  #           TIME=`date +"%Y-%m-%d-%T"` && OUTPUT_DIR=output_${TIME} && \
  #           python g2p_heteronym_classification_train_and_evaluate.py \
  #               train_manifest=/home/TestData/g2p/manifest.json \
  #               validation_manifest=/home/TestData/g2p/manifest.json \
  #               test_manifest=/home/TestData/g2p/manifest.json \
  #               model.wordids=/home/TestData/g2p/wordids.tsv \
  #               trainer.max_epochs=1 \
  #               model.max_seq_length=64 \
  #               do_training=True \
  #               do_testing=True \
  #               exp_manager.exp_dir=${OUTPUT_DIR} \
  #               +exp_manager.use_datetime_version=False\
  #               +exp_manager.version=test && \
  #           python g2p_heteronym_classification_inference.py \
  #               manifest=/home/TestData/g2p/manifest.json \
  #               pretrained_model=${OUTPUT_DIR}/HeteronymClassification/test/checkpoints/HeteronymClassification.nemo \
  #               output_manifest=preds.json

  # # L2: Duplex Text Normalization
  # L2_Duplex_Text_Normalization_with_Tarred_dataset:
  #   needs: [cicd-test-container-setup]
  #   uses: ./.github/workflows/_test_template.yml
  #   with:
  #     RUNNER: self-hosted-azure
  #     SCRIPT: |
  #       cd examples/nlp/duplex_text_normalization && \
  #       python duplex_text_normalization_train.py \
  #       data.validation_ds.data_path=/home/TestData/nlp/duplex_text_norm/small_test.tsv \
  #       mode=tn \
  #       lang=en \
  #       tagger_model.do_training=false \
  #       decoder_model.transformer=t5-small \
  #       data.validation_ds.batch_size=2 \
  #       data.train_ds.use_cache=false \
  #       data.validation_ds.use_cache=false \
  #       data.test_ds.batch_size=2 \
  #       data.train_ds.decoder_data_augmentation=false \
  #       data.train_ds.num_workers=2 \
  #       decoder_trainer.devices=[0,1] \
  #       decoder_trainer.accelerator="gpu" \
  #       data.train_ds.use_tarred_dataset=true \
  #       +decoder_trainer.fast_dev_run=true \
  #       decoder_exp_manager.create_checkpoint_callback=false \
  #       data.train_ds.tar_metadata_file=/home/TestData/nlp/duplex_text_norm/tarred_small/metadata.json \
  #       data.test_ds.use_cache=false \
  #       data.test_ds.data_path=/home/TestData/nlp/duplex_text_norm/small_test.tsv


  # # L2: Intent and Slot Classification Tasks
  # L2_Intent_and_Slot_Classification_Tasks_Intent_and_Slot_Classification:
  #   needs: [cicd-test-container-setup]
  #   uses: ./.github/workflows/_test_template.yml
  #   with:
  #     RUNNER: self-hosted-azure-gpus-1
  #     SCRIPT: |
  #       cd examples/nlp/intent_slot_classification && \
  #       python intent_slot_classification.py \
  #       model.data_dir=/home/TestData/nlp/retail \
  #       model.validation_ds.prefix=dev \
  #       model.test_ds.prefix=dev \
  #       trainer.devices=1 \
  #       trainer.accelerator="gpu" \
  #       +trainer.fast_dev_run=true \
  #       exp_manager.exp_dir=checkpoints
  #     AFTER_SCRIPT: |
  #       rm -rf checkpoints

  # L2_Intent_and_Slot_Classification_Tasks_Multi-Label_Intent_and_Slot_Classification:
  #   needs: [cicd-test-container-setup]
  #   uses: ./.github/workflows/_test_template.yml
  #   with:
  #     RUNNER: self-hosted-azure-gpus-1
  #     SCRIPT: |
  #       cd examples/nlp/intent_slot_classification && \
  #       python multi_label_intent_slot_classification.py \
  #       model.data_dir=/home/TestData/nlp/new_multiatis \
  #       model.validation_ds.prefix=dev \
  #       model.test_ds.prefix=dev \
  #       trainer.devices=1 \
  #       +trainer.fast_dev_run=true \
  #       exp_manager.exp_dir=checkpoints2
  #     AFTER_SCRIPT: |
  #       rm -rf checkpoints2

  #   # TODO: add when megatron-bert is supported again
  #   # stage('L2: Model Parallel Size 2 Megatron Text Classification') {
  #   #   when {
  #   #     anyOf{
  #   #       branch 'main'
  #   #       changeRequest target: 'main'
  #   #     }
  #   #   }
  #   #   failFast true
  #   #   steps{
  #   #     cd examples/nlp/text_classification && \
  #   #     python text_classification_with_bert.py \
  #   #     trainer.devices=[0,1] \
  #   #     trainer.accelerator="gpu" \
  #   #     trainer.num_nodes=1 \
  #   #     trainer.precision=16 \
  #   #     trainer.gradient_clip_val=1.0 \
  #   #     +trainer.fast_dev_run=true \
  #   #     model.dataset.num_classes=6 \
  #   #     model.train_ds.file_path=/home/TestData/nlp/retail_text_classification/train.tsv \
  #   #     model.train_ds.batch_size=4 \
  #   #     model.language_model.pretrained_model_name=megatron-bert-uncased \
  #   #     model.language_model.config_file=/home/TestData/nlp/mp_2_bert_toy/config.json \
  #   #     model.language_model.lm_checkpoint=/home/TestData/nlp/mp_2_bert_toy/iter_2000000 \
  #   #     model.nemo_path=null \
  #   #     ~model.infer_samples \
  #   #     exp_manager=null
  #   #   }
  #   # }

  #   # stage('L2: Model Parallel Size 2 Megatron Autoresume') {
  #   #   when {
  #   #     anyOf{
  #   #       branch 'main'
  #   #       changeRequest target: 'main'
  #   #     }
  #   #   }
  #   #   failFast true
  #   #   steps{
  #   #     cd examples/nlp/text_classification && \
  #   #     python text_classification_with_bert.py \
  #   #     trainer.devices=[0,1] \
  #   #     trainer.accelerator="gpu" \
  #   #     trainer.num_nodes=1 \
  #   #     trainer.precision=16 \
  #   #     trainer.gradient_clip_val=1.0 \
  #   #     trainer.max_epochs=1 \
  #   #     +trainer.fast_dev_run=true \
  #   #     model.dataset.num_classes=6 \
  #   #     model.train_ds.file_path=/home/TestData/nlp/retail_text_classification/train.tsv \
  #   #     model.train_ds.batch_size=4 \
  #   #     model.language_model.pretrained_model_name=megatron-bert-uncased \
  #   #     model.language_model.config_file=/home/TestData/nlp/mp_2_bert_toy/config.json \
  #   #     model.language_model.lm_checkpoint=/home/TestData/nlp/mp_2_bert_toy/iter_2000000 \
  #   #     model.nemo_path=null \
  #   #     ~model.infer_samples \
  #   #     +exp_manager.explicit_log_dir=/home/TestData/nlp/mp_autoresume \
  #   #     +exp_manager.resume_if_exists=true
  #   #   }
  #   # }

  #   # stage('L2: Model Parallel Size 2 Megatron Evaluation from .nemo') {
  #   #   when {
  #   #     anyOf{
  #   #       branch 'main'
  #   #       changeRequest target: 'main'
  #   #     }
  #   #   }
  #   #   failFast true
  #   #   steps{
  #   #     cd examples/nlp/text_classification && \
  #   #     python model_parallel_text_classification_evaluation.py \
  #   #     trainer.devices=[0,1] \
  #   #     trainer.accelerator="gpu" \
  #   #     trainer.num_nodes=1 \
  #   #     model.dataset.num_classes=6 \
  #   #     model.test_ds.file_path=/home/TestData/nlp/retail_text_classification/dev.tsv \
  #   #     model.nemo_path=/home/TestData/nlp/mp_2_nemo/retail_text_class_350M.nemo \
  #   #     exp_manager=null
  #   #   }
  #   # }

  #   # stage('L2: Model Parallel Size 2 Megatron Train from .nemo') {
  #   #   when {
  #   #     anyOf{
  #   #       branch 'main'
  #   #       changeRequest target: 'main'
  #   #     }
  #   #   }
  #   #   failFast true
  #   #   steps{
  #   #     cd examples/nlp/token_classification && \
  #   #     python token_classification_train.py \
  #   #     pretrained_model=/home/TestData/nlp/mp_2_nemo/ner_350M.nemo \
  #   #     model.dataset.data_dir=/home/TestData/nlp/ner/ \
  #   #     model.train_ds.batch_size=2 \
  #   #     model.dataset.use_cache=false \
  #   #     trainer.devices=[0,1] \
  #   #     trainer.accelerator="gpu" \
  #   #     +trainer.fast_dev_run=true \
  #   #     model.dataset.class_balancing="weighted_loss" \
  #   #     exp_manager=null
  #   #   }
  #   # }


  # # L2: Parallel NLP Examples 2
  # L2_Parallel_NLP_Examples2_NER_finetuning_from_pretrained_Test:
  #   needs: [cicd-test-container-setup]
  #   uses: ./.github/workflows/_test_template.yml
  #   with:
  #     RUNNER: self-hosted-azure-gpus-1
  #     SCRIPT: |
  #       cd examples/nlp/token_classification && \
  #       python token_classification_train.py \
  #       pretrained_model=ner_en_bert \
  #       model.dataset.data_dir=/home/TestData/nlp/ner/ \
  #       model.train_ds.batch_size=2 \
  #       model.dataset.use_cache=false \
  #       trainer.devices=1 \
  #       trainer.accelerator="gpu" \
  #       +trainer.fast_dev_run=true \
  #       model.dataset.class_balancing="weighted_loss" \
  #       exp_manager.exp_dir=null

  # L2_Parallel_NLP_Examples2_Punctuation_and_capitalization_finetuning_from_pretrained_test:
  #   needs: [cicd-test-container-setup]
  #   uses: ./.github/workflows/_test_template.yml
  #   with:
  #     RUNNER: self-hosted-azure-gpus-1
  #     SCRIPT: |
  #       cd examples/nlp/token_classification && \
  #       data_dir="$(mktemp -d -p "$(pwd)")" && \
  #       cp /home/TestData/nlp/token_classification_punctuation/*.txt "${data_dir}"/ && \
  #       python punctuation_capitalization_train_evaluate.py \
  #         pretrained_model=punctuation_en_bert \
  #         model.train_ds.ds_item="${data_dir}" \
  #         model.validation_ds.ds_item="${data_dir}" \
  #         model.test_ds.ds_item="${data_dir}" \
  #         +model.train_ds.use_cache=false \
  #         +model.validation_ds.use_cache=false \
  #         +model.test_ds.use_cache=false \
  #         trainer.devices=1 \
  #         trainer.accelerator="gpu" \
  #         +trainer.fast_dev_run=true \
  #         exp_manager.exp_dir=null;

  #       rm -rf "${data_dir}"

  # L2_Parallel_NLP_Examples2_NER_with_TurkuNLP__bert-base-finnish-cased-v1:
  #   needs: [cicd-test-container-setup]
  #   uses: ./.github/workflows/_test_template.yml
  #   with:
  #     RUNNER: self-hosted-azure-gpus-1
  #     SCRIPT: |
  #       cd examples/nlp/token_classification && \
  #       python token_classification_train.py \
  #       model.dataset.data_dir=/home/TestData/nlp/token_classification_punctuation/ \
  #       trainer.devices=1 \
  #       trainer.accelerator="gpu" \
  #       +trainer.fast_dev_run=true \
  #       model.dataset.use_cache=false \
  #       model.language_model.pretrained_model_name="TurkuNLP/bert-base-finnish-cased-v1" \
  #       exp_manager.exp_dir=null

  # L2_Parallel_NLP_Examples2_Evaluation_script_for_Token_Classification:
  #   needs: [cicd-test-container-setup]
  #   uses: ./.github/workflows/_test_template.yml
  #   with:
  #     RUNNER: self-hosted-azure
  #     SCRIPT: |
  #       python examples/nlp/token_classification/token_classification_evaluate.py \
  #       model.dataset.data_dir=/home/TestData/nlp/ner/ \
  #       model.dataset.use_cache=false \
  #       pretrained_model=/home/TestData/nlp/pretrained_models/NER_Model_with_BERT_base_uncased.nemo

  # L2_Parallel_NLP_Examples2_Evaluation_script_for_Punctuation:
  #   needs: [cicd-test-container-setup]
  #   uses: ./.github/workflows/_test_template.yml
  #   with:
  #     RUNNER: self-hosted-azure
  #     SCRIPT: |
  #       data_dir="$(mktemp -d -p "$(pwd)")" && \
  #       cp /home/TestData/nlp/token_classification_punctuation/*.txt "${data_dir}"/ && \
  #       python examples/nlp/token_classification/punctuation_capitalization_train_evaluate.py \
  #         +do_training=false \
  #         +do_testing=true \
  #         model.test_ds.ds_item="${data_dir}" \
  #         ~model.train_ds \
  #         ~model.validation_ds \
  #         +model.test_ds.use_cache=false \
  #         pretrained_model=/home/TestData/nlp/pretrained_models/Punctuation_Capitalization_with_DistilBERT_base_uncased.nemo;

  #       rm -rf "${data_dir}"


  # # L2: Parallel Pretraining BERT pretraining from Text/Preprocessed
  # L2_Pretraining_BERT_pretraining_from_Text:
  #   needs: [cicd-test-container-setup]
  #   uses: ./.github/workflows/_test_template.yml
  #   with:
  #     RUNNER: self-hosted-azure-gpus-1
  #     SCRIPT: |
  #       cd examples/nlp/language_modeling && \
  #       python bert_pretraining.py \
  #       --config-name=bert_pretraining_from_text_config.yaml \
  #       trainer.devices=1 \
  #       trainer.accelerator="gpu" \
  #       trainer.precision=16 \
  #       +trainer.fast_dev_run=true \
  #       model.train_ds.data_file=/home/TestData/nlp/wikitext-2/train.txt  \
  #       model.train_ds.batch_size=32 \
  #       model.validation_ds.data_file=/home/TestData/nlp/wikitext-2/valid.txt  \
  #       model.validation_ds.batch_size=32 \
  #       model.language_model.config_file=/home/TestData/nlp/bert_configs/bert_3200.json \
  #       model.optim.lr=0.01 \
  #       model.optim.sched.warmup_ratio=0.1 \
  #       model.tokenizer.tokenizer_name=sentencepiece \
  #       model.tokenizer.tokenizer_model=/home/TestData/nlp/wikitext-2/tokenizer_bpe_v3193/tokenizer.model \
  #       model.mask_prob=0.15 \
  #       model.short_seq_prob=0.1 \
  #       exp_manager.exp_dir=PretrainingBERTFromText;
  #     AFTER_SCRIPT: |
  #       rm -f /home/TestData/nlp/wikitext-2/*.pkl
  #       #rm -rf examples/nlp/language_modeling/PretrainingBERTFromText

  # L2_Pretraining_BERT_from_Preprocessed:
  #   needs: [cicd-test-container-setup]
  #   uses: ./.github/workflows/_test_template.yml
  #   with:
  #     RUNNER: self-hosted-azure-gpus-1
  #     SCRIPT: |
  #       cd examples/nlp/language_modeling && \
  #           python bert_pretraining.py \
  #           --config-name=bert_pretraining_from_preprocessed_config.yaml \
  #           trainer.devices=1 \
  #           trainer.accelerator="gpu" \
  #           trainer.precision=16 \
  #           +trainer.fast_dev_run=false \
  #           +trainer.max_epochs=1 \
  #           +trainer.limit_val_batches=0 \
  #           +trainer.limit_train_batches=1 \
  #           model.train_ds.data_file=/home/TestData/nlp/wiki_book_mini/training \
  #           model.train_ds.batch_size=8 \
  #           model.language_model.lm_checkpoint=/home/TestData/nlp/bert_ckpts/nemo1.0/bert_base_uncased_mlm_final_1074591_nemo1.0.pt \
  #           model.language_model.config_file=/home/TestData/nlp/bert_configs/uncased_L-12_H-768_A-12.json \
  #           model.optim.lr=0.875e-4 \
  #           model.optim.weight_decay=0.01 \
  #           model.optim.sched.warmup_ratio=0.01 \
  #           exp_manager.exp_dir=PretrainingBERTFromPreprocessed \
  #           exp_manager.create_checkpoint_callback=False  \

  #           #rm -rf examples/nlp/language_modeling/PretrainingBERTFromPreprocessed


  # # TODO: remove +model.optim.capturable=True when Pytorch fix: https://github.com/pytorch/pytorch/pull/81858
  # # is in the release container
  # # L2: NMT Attention is All You Need Training
  # L2_NMT_Attention_is_All_You_Need_Training_NMT_Training_Post-LN:
  #   needs: [cicd-test-container-setup]
  #   uses: ./.github/workflows/_test_template.yml
  #   with:
  #     RUNNER: self-hosted-azure-gpus-1
  #     SCRIPT: |
  #       python examples/nlp/machine_translation/enc_dec_nmt.py \
  #         --config-path=conf \
  #         --config-name=aayn_base \
  #         do_testing=false \
  #         model.train_ds.src_file_name=/home/TestData/nlp/nmt/toy_data/wmt14-de-en.src \
  #         model.train_ds.tgt_file_name=/home/TestData/nlp/nmt/toy_data/wmt14-de-en.ref \
  #         model.validation_ds.src_file_name=/home/TestData/nlp/nmt/toy_data/wmt14-de-en.src \
  #         model.validation_ds.tgt_file_name=/home/TestData/nlp/nmt/toy_data/wmt14-de-en.src \
  #         model.test_ds.src_file_name=/home/TestData/nlp/nmt/toy_data/wmt14-de-en.src \
  #         model.test_ds.tgt_file_name=/home/TestData/nlp/nmt/toy_data/wmt14-de-en.src \
  #         model.encoder_tokenizer.tokenizer_model=/home/TestData/nlp/nmt/toy_data/spm_4k_ende.model \
  #         model.decoder_tokenizer.tokenizer_model=/home/TestData/nlp/nmt/toy_data/spm_4k_ende.model \
  #         model.encoder.num_layers=1 \
  #         model.encoder.hidden_size=64 \
  #         model.encoder.inner_size=256 \
  #         model.decoder.num_layers=1 \
  #         model.decoder.hidden_size=64 \
  #         model.decoder.inner_size=256 \
  #         +model.optim.capturable=True \
  #         trainer.devices=1 \
  #         trainer.accelerator="gpu" \
  #         +trainer.val_check_interval=2 \
  #         +trainer.limit_val_batches=1 \
  #         +trainer.max_steps=2 \
  #         trainer.precision=16 \
  #         +exp_manager.explicit_log_dir=examples/nlp/machine_translation/nmt_results \
  #         +exp_manager.create_checkpoint_callback=true
          
  #       python examples/nlp/machine_translation/enc_dec_nmt.py \
  #         --config-path=conf \
  #         --config-name=aayn_base \
  #         do_testing=true \
  #         model.train_ds.src_file_name=/home/TestData/nlp/nmt/toy_data/wmt14-de-en.src \
  #         model.train_ds.tgt_file_name=/home/TestData/nlp/nmt/toy_data/wmt14-de-en.ref \
  #         model.validation_ds.src_file_name=/home/TestData/nlp/nmt/toy_data/wmt14-de-en.src \
  #         model.validation_ds.tgt_file_name=/home/TestData/nlp/nmt/toy_data/wmt14-de-en.src \
  #         model.test_ds.src_file_name=/home/TestData/nlp/nmt/toy_data/wmt14-de-en.src \
  #         model.test_ds.tgt_file_name=/home/TestData/nlp/nmt/toy_data/wmt14-de-en.src \
  #         model.encoder_tokenizer.tokenizer_model=/home/TestData/nlp/nmt/toy_data/spm_4k_ende.model \
  #         model.decoder_tokenizer.tokenizer_model=/home/TestData/nlp/nmt/toy_data/spm_4k_ende.model \
  #         model.encoder.num_layers=1 \
  #         model.encoder.hidden_size=64 \
  #         model.encoder.inner_size=256 \
  #         model.decoder.num_layers=1 \
  #         model.decoder.hidden_size=64 \
  #         model.decoder.inner_size=256 \
  #         +model.optim.capturable=True \
  #         trainer.devices=1 \
  #         trainer.accelerator="gpu" \
  #         +trainer.val_check_interval=10 \
  #         +trainer.limit_val_batches=1 \
  #         +trainer.limit_test_batches=1 \
  #         +trainer.max_steps=10 \
  #         +exp_manager.explicit_log_dir=examples/nlp/machine_translation/nmt_results \
  #         +exp_manager.create_checkpoint_callback=true \
  #         +exp_manager.resume_if_exists=True
  #     AFTER_SCRIPT: |    
  #       rm -rf examples/nlp/machine_translation/nmt_results
  # L2_NMT_Attention_is_All_You_Need_Training_NMT_Training_Pre-LN:
  #   needs: [cicd-test-container-setup]
  #   uses: ./.github/workflows/_test_template.yml
  #   with:
  #     RUNNER: self-hosted-azure-gpus-1
  #     SCRIPT: |
  #       cd examples/nlp/machine_translation && \
  #       python enc_dec_nmt.py \
  #       --config-path=conf \
  #       --config-name=aayn_base \
  #       do_testing=true \
  #       model.train_ds.src_file_name=/home/TestData/nlp/nmt/toy_data/wmt14-de-en.src \
  #       model.train_ds.tgt_file_name=/home/TestData/nlp/nmt/toy_data/wmt14-de-en.ref \
  #       model.validation_ds.src_file_name=/home/TestData/nlp/nmt/toy_data/wmt14-de-en.src \
  #       model.validation_ds.tgt_file_name=/home/TestData/nlp/nmt/toy_data/wmt14-de-en.src \
  #       model.test_ds.src_file_name=/home/TestData/nlp/nmt/toy_data/wmt14-de-en.src \
  #       model.test_ds.tgt_file_name=/home/TestData/nlp/nmt/toy_data/wmt14-de-en.src \
  #       model.encoder_tokenizer.tokenizer_model=/home/TestData/nlp/nmt/toy_data/spm_4k_ende.model \
  #       model.decoder_tokenizer.tokenizer_model=/home/TestData/nlp/nmt/toy_data/spm_4k_ende.model \
  #       model.encoder.pre_ln=true \
  #       model.decoder.pre_ln=true \
  #       trainer.devices=1 \
  #       trainer.accelerator="gpu" \
  #       +trainer.fast_dev_run=true \
  #       +trainer.limit_test_batches=2 \
  #       exp_manager=null

  # L2_NMT_Attention_is_All_You_Need_Training_NMT_Multi-Validation:
  #   needs: [cicd-test-container-setup]
  #   uses: ./.github/workflows/_test_template.yml
  #   with:
  #     RUNNER: self-hosted-azure-gpus-1
  #     SCRIPT: |
  #       cd examples/nlp/machine_translation && \
  #       python enc_dec_nmt.py \
  #       --config-path=conf \
  #       --config-name=aayn_base \
  #       do_testing=true \
  #       model.train_ds.src_file_name=/home/TestData/nlp/nmt/toy_data/wmt14-en-de.src \
  #       model.train_ds.tgt_file_name=/home/TestData/nlp/nmt/toy_data/wmt14-en-de.ref \
  #       model.validation_ds.src_file_name=[/home/TestData/nlp/nmt/toy_data/wmt13-en-de.src,/home/TestData/nlp/nmt/toy_data/wmt14-en-de.src] \
  #       model.validation_ds.tgt_file_name=[/home/TestData/nlp/nmt/toy_data/wmt13-en-de.ref,/home/TestData/nlp/nmt/toy_data/wmt14-en-de.ref] \
  #       model.test_ds.src_file_name=[/home/TestData/nlp/nmt/toy_data/wmt13-en-de.src,/home/TestData/nlp/nmt/toy_data/wmt14-en-de.src] \
  #       model.test_ds.tgt_file_name=[/home/TestData/nlp/nmt/toy_data/wmt13-en-de.ref,/home/TestData/nlp/nmt/toy_data/wmt14-en-de.ref] \
  #       model.encoder_tokenizer.tokenizer_model=/home/TestData/nlp/nmt/toy_data/spm_4k_ende.model \
  #       model.decoder_tokenizer.tokenizer_model=/home/TestData/nlp/nmt/toy_data/spm_4k_ende.model \
  #       trainer.devices=1 \
  #       trainer.accelerator="gpu" \
  #       +trainer.fast_dev_run=true \
  #       +trainer.limit_test_batches=2 \
  #       exp_manager=null

  # # L2: NMT Attention is All You Need Inference
  # L2_NMT_Attention_is_All_You_Need_Inference:
  #   needs: [cicd-test-container-setup]
  #   uses: ./.github/workflows/_test_template.yml
  #   with:
  #     RUNNER: self-hosted-azure
  #     SCRIPT: |
  #       cd examples/nlp/machine_translation && \
  #       python nmt_transformer_infer.py \
  #       --model=/home/TestData/nlp/nmt/toy_data/enes_v16k_s100k_6x6.nemo \
  #       --srctext=/home/TestData/nlp/nmt/toy_data/wmt14-de-en.test.src \
  #       --tgtout=/home/TestData/nlp/nmt/toy_data/out.txt \
  #       --target_lang en \
  #       --source_lang de

  # # L2: NMT Attention is All You Need Finetuning
  # L2_NMT_Attention_is_All_You_Need_Finetuning:
  #   needs: [cicd-test-container-setup]
  #   uses: ./.github/workflows/_test_template.yml
  #   with:
  #     RUNNER: self-hosted-azure-gpus-1
  #     SCRIPT: |
  #       cd examples/nlp/machine_translation && \
  #       python enc_dec_nmt_finetune.py \
  #       model_path=/home/TestData/nlp/nmt/toy_data/enes_v16k_s100k_6x6.nemo \
  #       trainer.devices=1 \
  #       ~trainer.max_epochs \
  #       model.train_ds.src_file_name=/home/TestData/nlp/nmt/toy_data/wmt14-de-en.src \
  #       model.train_ds.tgt_file_name=/home/TestData/nlp/nmt/toy_data/wmt14-de-en.ref \
  #       model.validation_ds.src_file_name=/home/TestData/nlp/nmt/toy_data/wmt14-de-en.src \
  #       model.validation_ds.tgt_file_name=/home/TestData/nlp/nmt/toy_data/wmt14-de-en.src \
  #       model.test_ds.src_file_name=/home/TestData/nlp/nmt/toy_data/wmt14-de-en.src \
  #       model.test_ds.tgt_file_name=/home/TestData/nlp/nmt/toy_data/wmt14-de-en.src \
  #       +trainer.val_check_interval=10 \
  #       +trainer.limit_val_batches=1 \
  #       +trainer.limit_test_batches=1 \
  #       +trainer.max_steps=10 \
  #       +exp_manager.exp_dir=examples/nlp/machine_translation/nmt_finetune \
  #       +exp_manager.create_checkpoint_callback=True \
  #       +exp_manager.checkpoint_callback_params.monitor=val_sacreBLEU \
  #       +exp_manager.checkpoint_callback_params.mode=max \
  #       +exp_manager.checkpoint_callback_params.save_best_model=true
  #     AFTER_SCRIPT: |
  #       rm -rf examples/nlp/machine_translation/nmt_finetune

  # # L2: NMT Tarred Dataset Creation
  # L2_NMT_Tarred_Dataset_Creation_Auto_Tarred_Dataset_Creation:
  #   needs: [cicd-test-container-setup]
  #   uses: ./.github/workflows/_test_template.yml
  #   with:
  #     RUNNER: self-hosted-azure-gpus-1
  #     SCRIPT: |
  #       cd examples/nlp/machine_translation && \
  #       python enc_dec_nmt.py \
  #       --config-path=conf \
  #       --config-name=aayn_base \
  #       do_training=false \
  #       model.preproc_out_dir=$PWD/preproc_out_dir \
  #       model.train_ds.use_tarred_dataset=true \
  #       model.train_ds.n_preproc_jobs=2 \
  #       model.train_ds.lines_per_dataset_fragment=500 \
  #       model.train_ds.num_batches_per_tarfile=10 \
  #       model.train_ds.src_file_name=/home/TestData/nlp/nmt/toy_data/wmt14-de-en.src \
  #       model.train_ds.tgt_file_name=/home/TestData/nlp/nmt/toy_data/wmt14-de-en.ref \
  #       model.validation_ds.src_file_name=/home/TestData/nlp/nmt/toy_data/wmt14-de-en.src \
  #       model.validation_ds.tgt_file_name=/home/TestData/nlp/nmt/toy_data/wmt14-de-en.src \
  #       model.encoder_tokenizer.vocab_size=2000 \
  #       model.decoder_tokenizer.vocab_size=2000 \
  #       ~model.test_ds \
  #       trainer.devices=1 \
  #       trainer.accelerator="gpu" \
  #       +trainer.fast_dev_run=true \
  #       exp_manager=null

  # L2_NMT_Tarred_Dataset_Creation_Script_Tarred_Dataset_Creation:
  #   needs: [cicd-test-container-setup]
  #   uses: ./.github/workflows/_test_template.yml
  #   with:
  #     RUNNER: self-hosted-azure
  #     SCRIPT: |
  #       cd examples/nlp/machine_translation && \
  #       python create_tarred_parallel_dataset.py \
  #       --src_fname /home/TestData/nlp/nmt/toy_data/wmt14-de-en.src \
  #       --tgt_fname /home/TestData/nlp/nmt/toy_data/wmt14-de-en.ref \
  #       --out_dir $PWD/out_dir \
  #       --encoder_tokenizer_vocab_size=2000 \
  #       --decoder_tokenizer_vocab_size=2000 \
  #       --tokens_in_batch=1000 \
  #       --lines_per_dataset_fragment=500 \
  #       --num_batches_per_tarfile=10 \
  #       --n_preproc_jobs=2

  # L2_Megatron_NMT_Training_TP2:
  #   needs: [cicd-test-container-setup]
  #   uses: ./.github/workflows/_test_template.yml
  #   with:
  #     RUNNER: self-hosted-azure
  #     SCRIPT: |
  #       python examples/nlp/machine_translation/megatron_nmt_training.py \
  #       trainer.devices=2 \
  #       trainer.accelerator=gpu \
  #       trainer.log_every_n_steps=1 \
  #       trainer.val_check_interval=10 \
  #       +trainer.limit_val_batches=2 \
  #       trainer.accumulate_grad_batches=1 \
  #       trainer.max_steps=10 \
  #       trainer.precision=16 \
  #       trainer.gradient_clip_val=1.0 \
  #       exp_manager.exp_dir=examples/nlp/machine_translation/megatron_nmt_results \
  #       model.tensor_model_parallel_size=2 \
  #       model.seq_length=128 \
  #       model.encoder.num_layers=4 \
  #       model.encoder.hidden_size=64 \
  #       model.encoder.num_attention_heads=8 \
  #       model.encoder.activation='swiglu' \
  #       model.encoder.masked_softmax_fusion=False \
  #       model.encoder.bias_activation_fusion=False \
  #       model.encoder.activations_checkpoint_method='block' \
  #       model.encoder.activations_checkpoint_num_layers=1 \
  #       model.decoder.num_layers=2 \
  #       model.decoder.hidden_size=64 \
  #       model.decoder.num_attention_heads=8 \
  #       model.decoder.activation='swiglu' \
  #       model.decoder.masked_softmax_fusion=False \
  #       model.decoder.bias_activation_fusion=False \
  #       model.decoder.activations_checkpoint_method='block' \
  #       model.decoder.activations_checkpoint_num_layers=1 \
  #       model.micro_batch_size=2 \
  #       model.global_batch_size=4 \
  #       model.train_ds.src_file_name=/home/TestData/nlp/nmt/toy_data/wmt14-de-en.src \
  #       model.train_ds.tgt_file_name=/home/TestData/nlp/nmt/toy_data/wmt14-de-en.ref \
  #       model.validation_ds.src_file_name=/home/TestData/nlp/nmt/toy_data/wmt14-de-en.src \
  #       model.validation_ds.tgt_file_name=/home/TestData/nlp/nmt/toy_data/wmt14-de-en.ref \
  #       model.train_ds.num_workers=1 \
  #       model.validation_ds.num_workers=1 \
  #       ~model.test_ds \
  #       model.train_ds.dataset_type=text_memmap \
  #       model.encoder_tokenizer.library=sentencepiece \
  #       model.encoder_tokenizer.model=/home/TestData/nlp/nmt/toy_data/spm_64k_all_langs_plus_en.model \
  #       model.decoder_tokenizer.library=sentencepiece \
  #       model.decoder_tokenizer.model=/home/TestData/nlp/nmt/toy_data/spm_64k_all_langs_plus_en.model
  #       # Change val_check_interval to 1 for resume as the len(dataloder) is 1 due to max_steps being the same as that of training and Lightning 2.0 raises an error
  #       # if val_check_interval > len(dataloder: https://github.com/Lightning-AI/lightning/blob/2.0.6/src/lightning/pytorch/loops/fit_loop.py#L259 at the beginning of fit_loop.run()
  #       python examples/nlp/machine_translation/megatron_nmt_training.py \
  #       trainer.devices=2 \
  #       trainer.accelerator=gpu \
  #       trainer.log_every_n_steps=1 \
  #       trainer.val_check_interval=1 \
  #       +trainer.limit_val_batches=2 \
  #       trainer.accumulate_grad_batches=1 \
  #       trainer.max_steps=10 \
  #       trainer.precision=16 \
  #       trainer.gradient_clip_val=1.0 \
  #       exp_manager.exp_dir=examples/nlp/machine_translation/megatron_nmt_results \
  #       model.tensor_model_parallel_size=2 \
  #       model.seq_length=128 \
  #       model.encoder.num_layers=4 \
  #       model.encoder.hidden_size=64 \
  #       model.encoder.num_attention_heads=8 \
  #       model.encoder.activation='swiglu' \
  #       model.encoder.masked_softmax_fusion=False \
  #       model.encoder.bias_activation_fusion=False \
  #       model.encoder.activations_checkpoint_method='block' \
  #       model.encoder.activations_checkpoint_num_layers=1 \
  #       model.decoder.num_layers=2 \
  #       model.decoder.hidden_size=64 \
  #       model.decoder.num_attention_heads=8 \
  #       model.decoder.activation='swiglu' \
  #       model.decoder.masked_softmax_fusion=False \
  #       model.decoder.bias_activation_fusion=False \
  #       model.decoder.activations_checkpoint_method='block' \
  #       model.decoder.activations_checkpoint_num_layers=1 \
  #       model.micro_batch_size=2 \
  #       model.global_batch_size=4 \
  #       model.train_ds.src_file_name=/home/TestData/nlp/nmt/toy_data/wmt14-de-en.src \
  #       model.train_ds.tgt_file_name=/home/TestData/nlp/nmt/toy_data/wmt14-de-en.ref \
  #       model.validation_ds.src_file_name=/home/TestData/nlp/nmt/toy_data/wmt14-de-en.src \
  #       model.validation_ds.tgt_file_name=/home/TestData/nlp/nmt/toy_data/wmt14-de-en.ref \
  #       model.train_ds.num_workers=1 \
  #       model.validation_ds.num_workers=1 \
  #       ~model.test_ds \
  #       model.train_ds.dataset_type=text_memmap \
  #       model.encoder_tokenizer.library=sentencepiece \
  #       model.encoder_tokenizer.model=/home/TestData/nlp/nmt/toy_data/spm_64k_all_langs_plus_en.model \
  #       model.decoder_tokenizer.library=sentencepiece \
  #       model.decoder_tokenizer.model=/home/TestData/nlp/nmt/toy_data/spm_64k_all_langs_plus_en.model
  #     AFTER_SCRIPT: |
  #       rm -rf examples/nlp/machine_translation/megatron_nmt_results

  # L2_Megatron_BART_Perceiver_MIM_Training_TP2:
  #   needs: [cicd-test-container-setup]
  #   uses: ./.github/workflows/_test_template.yml
  #   with:
  #     RUNNER: self-hosted-azure
  #     SCRIPT: |
  #       python examples/nlp/language_modeling/megatron_bart_pretraining.py \
  #       trainer.devices=2 \
  #       trainer.accelerator=gpu \
  #       trainer.log_every_n_steps=1 \
  #       trainer.val_check_interval=10 \
  #       trainer.limit_val_batches=2 \
  #       trainer.accumulate_grad_batches=1 \
  #       trainer.max_steps=10 \
  #       trainer.precision=16 \
  #       trainer.gradient_clip_val=1.0 \
  #       exp_manager.exp_dir=examples/nlp/language_modeling/megatron_mim_results \
  #       model.tensor_model_parallel_size=2 \
  #       model.seq_length=128 \
  #       model.encoder.num_layers=4 \
  #       model.encoder.hidden_size=64 \
  #       model.encoder.arch=perceiver \
  #       model.encoder.num_attention_heads=8 \
  #       model.encoder.activation='swiglu' \
  #       model.encoder.masked_softmax_fusion=False \
  #       model.encoder.bias_activation_fusion=False \
  #       model.encoder.activations_checkpoint_method='block' \
  #       model.encoder.activations_checkpoint_num_layers=1 \
  #       model.decoder.num_layers=2 \
  #       model.decoder.hidden_size=64 \
  #       model.decoder.num_attention_heads=8 \
  #       model.decoder.activation='swiglu' \
  #       model.decoder.masked_softmax_fusion=False \
  #       model.decoder.bias_activation_fusion=False \
  #       model.decoder.activations_checkpoint_method='block' \
  #       model.decoder.activations_checkpoint_num_layers=1 \
  #       model.micro_batch_size=2 \
  #       model.global_batch_size=4 \
  #       model.data.data_impl=text_mmap \
  #       model.data.data_prefix=[1.0,/home/TestData/nlp/nmt/toy_data/wmt14-de-en.src] \
  #       model.data.splits_string='"800,100,100"' \
  #       model.data.whole_word_masking=False \
  #       model.tokenizer.library=sentencepiece \
  #       model.tokenizer.model=/home/TestData/nlp/nmt/toy_data/spm_64k_all_langs_plus_en.model \
  #       ++model.hiddens.enc_output_name=z \
  #       ++model.hiddens.transform.q_z_given_x.cls_name=cond_gaussian \
  #       ++model.hiddens.transform.q_z_given_x.hidden_size=64 \
  #       ++model.hiddens.loss.mim.cls_name=a_mim \
  #       ++model.hiddens.loss.mim.loss_weight=0.5
  #       # Change val_check_interval to 1 for resume as the len(dataloder) is 1 due to max_steps being the same as that of training and Lightning 2.0 raises an error
  #       # if val_check_interval > len(dataloder: https://github.com/Lightning-AI/lightning/blob/2.0.6/src/lightning/pytorch/loops/fit_loop.py#L259 at the beginning of fit_loop.run()
  #       python examples/nlp/language_modeling/megatron_bart_pretraining.py \
  #       trainer.devices=2 \
  #       trainer.accelerator=gpu \
  #       trainer.log_every_n_steps=1 \
  #       trainer.val_check_interval=1 \
  #       trainer.limit_val_batches=2 \
  #       trainer.accumulate_grad_batches=1 \
  #       trainer.max_steps=10 \
  #       trainer.precision=16 \
  #       trainer.gradient_clip_val=1.0 \
  #       exp_manager.exp_dir=examples/nlp/language_modeling/megatron_mim_results \
  #       model.tensor_model_parallel_size=2 \
  #       model.seq_length=128 \
  #       model.encoder.num_layers=4 \
  #       model.encoder.hidden_size=64 \
  #       model.encoder.arch=perceiver \
  #       model.encoder.num_attention_heads=8 \
  #       model.encoder.activation='swiglu' \
  #       model.encoder.masked_softmax_fusion=False \
  #       model.encoder.bias_activation_fusion=False \
  #       model.encoder.activations_checkpoint_method='block' \
  #       model.encoder.activations_checkpoint_num_layers=1 \
  #       model.decoder.num_layers=2 \
  #       model.decoder.hidden_size=64 \
  #       model.decoder.num_attention_heads=8 \
  #       model.decoder.activation='swiglu' \
  #       model.decoder.masked_softmax_fusion=False \
  #       model.decoder.bias_activation_fusion=False \
  #       model.decoder.activations_checkpoint_method='block' \
  #       model.decoder.activations_checkpoint_num_layers=1 \
  #       model.micro_batch_size=2 \
  #       model.global_batch_size=4 \
  #       model.data.data_impl=text_mmap \
  #       model.data.data_prefix=[1.0,/home/TestData/nlp/nmt/toy_data/wmt14-de-en.src] \
  #       model.data.splits_string='"800,100,100"' \
  #       model.data.whole_word_masking=False \
  #       model.tokenizer.library=sentencepiece \
  #       model.tokenizer.model=/home/TestData/nlp/nmt/toy_data/spm_64k_all_langs_plus_en.model \
  #       ++model.hiddens.enc_output_name=z \
  #       ++model.hiddens.transform.q_z_given_x.cls_name=cond_gaussian \
  #       ++model.hiddens.transform.q_z_given_x.hidden_size=64 \
  #       ++model.hiddens.loss.mim.cls_name=a_mim \
  #       ++model.hiddens.loss.mim.loss_weight=0.5
  #     AFTER_SCRIPT: |
  #       rm -rf examples/nlp/language_modeling/megatron_mim_results

  #   # stage('L2: NMT Bottleneck Fallback') {
  #   #   when {
  #   #     anyOf {
  #   #       branch 'main'
  #   #       changeRequest target: 'main'
  #   #     }
  #   #   }
  #   #   failFast true
  #   #   parallel {
  #   #     stage('L2: seq2seq (no bottleneck)') {
  #   #         steps {
  #   #           cd examples/nlp/machine_translation && \
  #   #           enc_dec_nmt-bottleneck.py \
  #   #           --config-path=conf \
  #   #           --config-name=aayn_bottleneck \
  #   #           do_testing=true \
  #   #           model.model_type=nll \
  #   #           model.encoder.arch=seq2seq \
  #   #           model.encoder.hidden_steps=1 \
  #   #           model.encoder.hidden_blocks=1 \
  #   #           model.encoder.hidden_init_method=params \
  #   #           model.encoder.hidden_size=64 \
  #   #           model.encoder.inner_size=128 \
  #   #           model.encoder.num_attention_heads=2 \
  #   #           model.encoder.num_layers=2 \
  #   #           model.decoder.hidden_size=64 \
  #   #           model.decoder.inner_size=128 \
  #   #           model.decoder.num_attention_heads=2 \
  #   #           model.decoder.num_layers=2 \
  #   #           model.train_ds.src_file_name=/home/TestData/nlp/nmt/toy_data/wmt14-en-de.src \
  #   #           model.train_ds.tgt_file_name=/home/TestData/nlp/nmt/toy_data/wmt14-en-de.ref \
  #   #           model.validation_ds.src_file_name=[/home/TestData/nlp/nmt/toy_data/wmt13-en-de.src,/home/TestData/nlp/nmt/toy_data/wmt14-en-de.src] \
  #   #           model.validation_ds.tgt_file_name=[/home/TestData/nlp/nmt/toy_data/wmt13-en-de.ref,/home/TestData/nlp/nmt/toy_data/wmt14-en-de.ref] \
  #   #           model.test_ds.src_file_name=/home/TestData/nlp/nmt/toy_data/wmt13-en-de.src \
  #   #           model.test_ds.tgt_file_name=/home/TestData/nlp/nmt/toy_data/wmt13-en-de.ref \
  #   #           model.encoder_tokenizer.tokenizer_model=/home/TestData/nlp/nmt/toy_data/tt_tokenizer.BPE.4096.model \
  #   #           model.decoder_tokenizer.tokenizer_model=/home/TestData/nlp/nmt/toy_data/tt_tokenizer.BPE.4096.model \
  #   #           trainer.devices=1 \
  #   #           trainer.accelerator="gpu" \
  #   #           +trainer.fast_dev_run=true \
  #   #           +trainer.limit_test_batches=2 \
  #   #           exp_manager=null \
  #   #         }
  #   #     }
  #   #   }
  #   # }
  #   # stage('L2: NMT Bottleneck Architecture') {
  #   #   when {
  #   #     anyOf {
  #   #       branch 'main'
  #   #       changeRequest target: 'main'
  #   #     }
  #   #   }
  #   #   failFast true
  #   #   parallel {
  #   #     stage('Bridge Encoder (identity)') {
  #   #         steps {
  #   #           cd examples/nlp/machine_translation && \
  #   #           enc_dec_nmt-bottleneck.py \
  #   #           --config-path=conf \
  #   #           --config-name=aayn_bottleneck \
  #   #           do_testing=true \
  #   #           model.model_type=nll \
  #   #           model.encoder.arch=bridge \
  #   #           model.encoder.hidden_steps=1 \
  #   #           model.encoder.hidden_blocks=1 \
  #   #           model.encoder.hidden_init_method=identity \
  #   #           model.encoder.hidden_size=64 \
  #   #           model.encoder.inner_size=128 \
  #   #           model.encoder.num_attention_heads=2 \
  #   #           model.encoder.num_layers=2 \
  #   #           model.decoder.hidden_size=64 \
  #   #           model.decoder.inner_size=128 \
  #   #           model.decoder.num_attention_heads=2 \
  #   #           model.decoder.num_layers=2 \
  #   #           model.train_ds.src_file_name=/home/TestData/nlp/nmt/toy_data/wmt14-de-en.src \
  #   #           model.train_ds.tgt_file_name=/home/TestData/nlp/nmt/toy_data/wmt14-de-en.ref \
  #   #           model.validation_ds.src_file_name=/home/TestData/nlp/nmt/toy_data/wmt14-de-en.src \
  #   #           model.validation_ds.tgt_file_name=/home/TestData/nlp/nmt/toy_data/wmt14-de-en.src \
  #   #           model.test_ds.src_file_name=/home/TestData/nlp/nmt/toy_data/wmt14-de-en.src \
  #   #           model.test_ds.tgt_file_name=/home/TestData/nlp/nmt/toy_data/wmt14-de-en.src \
  #   #           model.encoder_tokenizer.tokenizer_model=/home/TestData/nlp/nmt/toy_data/tt_tokenizer.BPE.4096.model \
  #   #           model.decoder_tokenizer.tokenizer_model=/home/TestData/nlp/nmt/toy_data/tt_tokenizer.BPE.4096.model \
  #   #           trainer.devices=1 \
  #   #           trainer.accelerator="gpu" \
  #   #           +trainer.fast_dev_run=true \
  #   #           +trainer.limit_test_batches=2 \
  #   #           exp_manager=null
  #   #         }
  #   #     }
  #   #     stage('Perceiver Encoder (params)') {
  #   #         steps {
  #   #           cd examples/nlp/machine_translation && \
  #   #           enc_dec_nmt-bottleneck.py \
  #   #           --config-path=conf \
  #   #           --config-name=aayn_bottleneck \
  #   #           do_testing=true \
  #   #           model.model_type=nll \
  #   #           model.encoder.arch=perceiver \
  #   #           model.encoder.hidden_steps=1 \
  #   #           model.encoder.hidden_blocks=1 \
  #   #           model.encoder.hidden_init_method=params \
  #   #           model.encoder.hidden_size=64 \
  #   #           model.encoder.inner_size=128 \
  #   #           model.encoder.num_attention_heads=2 \
  #   #           model.encoder.num_layers=2 \
  #   #           model.decoder.hidden_size=64 \
  #   #           model.decoder.inner_size=128 \
  #   #           model.decoder.num_attention_heads=2 \
  #   #           model.decoder.num_layers=2 \
  #   #           model.train_ds.src_file_name=/home/TestData/nlp/nmt/toy_data/wmt14-de-en.src \
  #   #           model.train_ds.tgt_file_name=/home/TestData/nlp/nmt/toy_data/wmt14-de-en.ref \
  #   #           model.validation_ds.src_file_name=/home/TestData/nlp/nmt/toy_data/wmt14-de-en.src \
  #   #           model.validation_ds.tgt_file_name=/home/TestData/nlp/nmt/toy_data/wmt14-de-en.src \
  #   #           model.test_ds.src_file_name=/home/TestData/nlp/nmt/toy_data/wmt14-de-en.src \
  #   #           model.test_ds.tgt_file_name=/home/TestData/nlp/nmt/toy_data/wmt14-de-en.src \
  #   #           model.encoder_tokenizer.tokenizer_model=/home/TestData/nlp/nmt/toy_data/tt_tokenizer.BPE.4096.model \
  #   #           model.decoder_tokenizer.tokenizer_model=/home/TestData/nlp/nmt/toy_data/tt_tokenizer.BPE.4096.model \
  #   #           trainer.devices=1 \
  #   #           trainer.accelerator="gpu" \
  #   #           +trainer.fast_dev_run=true \
  #   #           +trainer.limit_test_batches=2 \
  #   #           exp_manager=null
  #   #         }
  #   #     }
  #   #   }
  #   # }
  #   # stage('L2: NMT Bottleneck LVM') {
  #   #   when {
  #   #     anyOf {
  #   #       branch 'main'
  #   #       changeRequest target: 'main'
  #   #     }
  #   #   }
  #   #   failFast true
  #   #   parallel {
  #   #     stage('VAE') {
  #   #         steps {
  #   #           cd examples/nlp/machine_translation && \
  #   #           enc_dec_nmt-bottleneck.py \
  #   #           --config-path=conf \
  #   #           --config-name=aayn_bottleneck \
  #   #           do_testing=true \
  #   #           model.model_type=vae \
  #   #           model.encoder.arch=perceiver \
  #   #           model.encoder.hidden_steps=1 \
  #   #           model.encoder.hidden_blocks=1 \
  #   #           model.encoder.hidden_init_method=params \
  #   #           model.encoder.hidden_size=64 \
  #   #           model.encoder.inner_size=128 \
  #   #           model.encoder.num_attention_heads=2 \
  #   #           model.encoder.num_layers=2 \
  #   #           model.decoder.hidden_size=64 \
  #   #           model.decoder.inner_size=128 \
  #   #           model.decoder.num_attention_heads=2 \
  #   #           model.decoder.num_layers=2 \
  #   #           model.train_ds.src_file_name=/home/TestData/nlp/nmt/toy_data/wmt14-de-en.src \
  #   #           model.train_ds.tgt_file_name=/home/TestData/nlp/nmt/toy_data/wmt14-de-en.ref \
  #   #           model.validation_ds.src_file_name=/home/TestData/nlp/nmt/toy_data/wmt14-de-en.src \
  #   #           model.validation_ds.tgt_file_name=/home/TestData/nlp/nmt/toy_data/wmt14-de-en.src \
  #   #           model.test_ds.src_file_name=/home/TestData/nlp/nmt/toy_data/wmt14-de-en.src \
  #   #           model.test_ds.tgt_file_name=/home/TestData/nlp/nmt/toy_data/wmt14-de-en.src \
  #   #           model.encoder_tokenizer.tokenizer_model=/home/TestData/nlp/nmt/toy_data/tt_tokenizer.BPE.4096.model \
  #   #           model.decoder_tokenizer.tokenizer_model=/home/TestData/nlp/nmt/toy_data/tt_tokenizer.BPE.4096.model \
  #   #           trainer.devices=1 \
  #   #           trainer.accelerator="gpu" \
  #   #           +trainer.fast_dev_run=true \
  #   #           +trainer.limit_test_batches=2 \
  #   #           exp_manager=null
  #   #         }
  #   #     }
  #   #     stage('MIM') {
  #   #         steps {
  #   #           cd examples/nlp/machine_translation && \
  #   #           enc_dec_nmt-bottleneck.py \
  #   #           --config-path=conf \
  #   #           --config-name=aayn_bottleneck \
  #   #           do_testing=true \
  #   #           model.model_type=mim \
  #   #           model.encoder.arch=perceiver \
  #   #           model.encoder.hidden_steps=1 \
  #   #           model.encoder.hidden_blocks=1 \
  #   #           model.encoder.hidden_init_method=params \
  #   #           model.encoder.hidden_size=64 \
  #   #           model.encoder.inner_size=128 \
  #   #           model.encoder.num_attention_heads=2 \
  #   #           model.encoder.num_layers=2 \
  #   #           model.decoder.hidden_size=64 \
  #   #           model.decoder.inner_size=128 \
  #   #           model.decoder.num_attention_heads=2 \
  #   #           model.decoder.num_layers=2 \
  #   #           model.train_ds.src_file_name=/home/TestData/nlp/nmt/toy_data/wmt14-de-en.src \
  #   #           model.train_ds.tgt_file_name=/home/TestData/nlp/nmt/toy_data/wmt14-de-en.ref \
  #   #           model.validation_ds.src_file_name=/home/TestData/nlp/nmt/toy_data/wmt14-de-en.src \
  #   #           model.validation_ds.tgt_file_name=/home/TestData/nlp/nmt/toy_data/wmt14-de-en.src \
  #   #           model.test_ds.src_file_name=/home/TestData/nlp/nmt/toy_data/wmt14-de-en.src \
  #   #           model.test_ds.tgt_file_name=/home/TestData/nlp/nmt/toy_data/wmt14-de-en.src \
  #   #           model.encoder_tokenizer.tokenizer_model=/home/TestData/nlp/nmt/toy_data/tt_tokenizer.BPE.4096.model \
  #   #           model.decoder_tokenizer.tokenizer_model=/home/TestData/nlp/nmt/toy_data/tt_tokenizer.BPE.4096.model \
  #   #           trainer.devices=1 \
  #   #           trainer.accelerator="gpu" \
  #   #           +trainer.fast_dev_run=true \
  #   #           +trainer.limit_test_batches=2 \
  #   #           exp_manager=null
  #   #         }
  #   #     }
  #   #   }
  #   # }
        
  # L2_Megatron_Bert_Pretraining_and_Resume_Training_with_Pipeline_Parallelism:
  #   needs: [cicd-test-container-setup]
  #   runs-on: self-hosted-azure
  #   timeout-minutes: 10
  #   container:
  #     image: nemoci.azurecr.io/nemo_container_${{ github.run_id }}
  #     options: 
  #       # --user 0:128
  #       --device=/dev/nvidia0
  #       --gpus all
  #       --shm-size=8g
  #       --env TRANSFORMERS_OFFLINE=0 
  #       --env HYDRA_FULL_ERROR=1
  #       --volume /mnt/datadrive/TestData:/home/TestData
  #   steps:
  #       - name: Checkout repository
  #         uses: actions/checkout@v4
  #       - run: |
  #           NVTE_FUSED_ATTN=0 NVTE_FLASH_ATTN=0 python examples/nlp/language_modeling/megatron_bert_pretraining.py \
  #           trainer.devices=2 \
  #           trainer.accelerator=gpu \
  #           trainer.log_every_n_steps=1 \
  #           trainer.val_check_interval=10 \
  #           trainer.limit_val_batches=2 \
  #           trainer.accumulate_grad_batches=1 \
  #           trainer.max_steps=10 \
  #           trainer.precision=bf16 \
  #           model.megatron_amp_O2=True \
  #           trainer.gradient_clip_val=1.0 \
  #           exp_manager.exp_dir=examples/nlp/language_modeling/bert_pretrain_results \
  #           model.tensor_model_parallel_size=2 \
  #           model.optim.name=fused_adam \
  #           model.optim.lr=2e-4 \
  #           model.optim.sched.warmup_steps=2 \
  #           model.optim.sched.constant_steps=2 \
  #           model.optim.sched.min_lr=8e-5 \
  #           model.max_position_embeddings=128 \
  #           model.encoder_seq_length=128 \
  #           model.data.seq_length=128 \
  #           model.tokenizer.vocab_file=/home/TestData/nlp/megatron_bert/data/bert/vocab.txt \
  #           model.num_layers=8 \
  #           model.hidden_size=256 \
  #           model.num_attention_heads=8 \
  #           model.activations_checkpoint_method=block \
  #           model.activations_checkpoint_num_layers=1 \
  #           model.data.data_prefix=[.5,/home/TestData/nlp/megatron_bert/data/bert/simple_wiki_bert_preproc_text_sentence,.5,/home/TestData/nlp/megatron_bert/data/bert/simple_wiki_bert_preproc_text_sentence] \
  #           model.data.index_mapping_dir=examples/nlp/language_modeling/bert_index_mappings

  #           NVTE_FUSED_ATTN=0 NVTE_FLASH_ATTN=0 python examples/nlp/language_modeling/megatron_bert_pretraining.py \
  #           trainer.devices=2 \
  #           trainer.accelerator=gpu \
  #           trainer.log_every_n_steps=1 \
  #           trainer.val_check_interval=10 \
  #           trainer.limit_val_batches=2 \
  #           trainer.accumulate_grad_batches=1 \
  #           trainer.max_steps=20 \
  #           trainer.precision=bf16 \
  #           model.megatron_amp_O2=True \
  #           trainer.gradient_clip_val=1.0 \
  #           exp_manager.exp_dir=examples/nlp/language_modeling/bert_pretrain_results \
  #           exp_manager.resume_if_exists=True \
  #           model.tensor_model_parallel_size=2 \
  #           model.optim.name=fused_adam \
  #           model.optim.lr=2e-4 \
  #           model.optim.sched.warmup_steps=2 \
  #           model.optim.sched.constant_steps=2 \
  #           model.optim.sched.min_lr=8e-5 \
  #           model.max_position_embeddings=128 \
  #           model.encoder_seq_length=128 \
  #           model.data.seq_length=128 \
  #           model.tokenizer.vocab_file=/home/TestData/nlp/megatron_bert/data/bert/vocab.txt \
  #           model.num_layers=8 \
  #           model.hidden_size=256 \
  #           model.num_attention_heads=8 \
  #           model.activations_checkpoint_method=block \
  #           model.activations_checkpoint_num_layers=1 \
  #           model.data.data_prefix=[.5,/home/TestData/nlp/megatron_bert/data/bert/simple_wiki_bert_preproc_text_sentence,.5,/home/TestData/nlp/megatron_bert/data/bert/simple_wiki_bert_preproc_text_sentence] \
  #           model.data.index_mapping_dir=examples/nlp/language_modeling/bert_index_mappings

  # L2_Megatron_Bert_Pretraining_and_Resume_Training:
  #   needs: [cicd-test-container-setup]
  #   runs-on: self-hosted-azure
  #   timeout-minutes: 10
  #   container:
  #     image: nemoci.azurecr.io/nemo_container_${{ github.run_id }}
  #     options: 
  #       # --user 0:128
  #       --device=/dev/nvidia0
  #       --gpus all
  #       --shm-size=8g
  #       --env TRANSFORMERS_OFFLINE=0 
  #       --env HYDRA_FULL_ERROR=1
  #       --volume /mnt/datadrive/TestData:/home/TestData
  #   steps:
  #       - name: Checkout repository
  #         uses: actions/checkout@v4
  #       - run: |
  #           NVTE_FUSED_ATTN=0 NVTE_FLASH_ATTN=0 python examples/nlp/language_modeling/megatron_bert_pretraining.py \
  #           trainer.devices=2 \
  #           trainer.accelerator=gpu \
  #           trainer.log_every_n_steps=1 \
  #           trainer.val_check_interval=10 \
  #           trainer.limit_val_batches=2 \
  #           trainer.accumulate_grad_batches=1 \
  #           trainer.max_steps=10 \
  #           trainer.precision=bf16 \
  #           model.megatron_amp_O2=True \
  #           trainer.gradient_clip_val=1.0 \
  #           exp_manager.exp_dir=examples/nlp/language_modeling/bert_pretrain_results \
  #           model.tensor_model_parallel_size=2 \
  #           model.optim.name=fused_adam \
  #           model.optim.lr=2e-4 \
  #           model.sequence_parallel=True \
  #           model.optim.sched.warmup_steps=2 \
  #           model.optim.sched.constant_steps=2 \
  #           model.optim.sched.min_lr=8e-5 \
  #           model.max_position_embeddings=128 \
  #           model.encoder_seq_length=128 \
  #           model.data.seq_length=128 \
  #           model.tokenizer.vocab_file=/home/TestData/nlp/megatron_bert/data/bert/vocab.txt \
  #           model.num_layers=8 \
  #           model.hidden_size=256 \
  #           model.num_attention_heads=8 \
  #           model.activations_checkpoint_method=block \
  #           model.activations_checkpoint_num_layers=1 \
  #           model.data.data_prefix=[.5,/home/TestData/nlp/megatron_bert/data/bert/simple_wiki_bert_preproc_text_sentence,.5,/home/TestData/nlp/megatron_bert/data/bert/simple_wiki_bert_preproc_text_sentence] \
  #           model.data.index_mapping_dir=examples/nlp/language_modeling/bert_index_mappings

  #           NVTE_FUSED_ATTN=0 NVTE_FLASH_ATTN=0 python examples/nlp/language_modeling/megatron_bert_pretraining.py \
  #           trainer.devices=2 \
  #           trainer.accelerator=gpu \
  #           trainer.log_every_n_steps=1 \
  #           trainer.val_check_interval=10 \
  #           trainer.limit_val_batches=2 \
  #           trainer.accumulate_grad_batches=1 \
  #           trainer.max_steps=20 \
  #           trainer.precision=bf16 \
  #           model.megatron_amp_O2=True \
  #           trainer.gradient_clip_val=1.0 \
  #           exp_manager.exp_dir=examples/nlp/language_modeling/bert_pretrain_results \
  #           exp_manager.resume_if_exists=True \
  #           model.tensor_model_parallel_size=2 \
  #           model.optim.name=fused_adam \
  #           model.optim.lr=2e-4 \
  #           model.optim.sched.warmup_steps=2 \
  #           model.optim.sched.constant_steps=2 \
  #           model.optim.sched.min_lr=8e-5 \
  #           model.max_position_embeddings=128 \
  #           model.encoder_seq_length=128 \
  #           model.data.seq_length=128 \
  #           model.tokenizer.vocab_file=/home/TestData/nlp/megatron_bert/data/bert/vocab.txt \
  #           model.num_layers=8 \
  #           model.hidden_size=256 \
  #           model.num_attention_heads=8 \
  #           model.activations_checkpoint_method=block \
  #           model.activations_checkpoint_num_layers=1 \
  #           model.data.data_prefix=[.5,/home/TestData/nlp/megatron_bert/data/bert/simple_wiki_bert_preproc_text_sentence,.5,/home/TestData/nlp/megatron_bert/data/bert/simple_wiki_bert_preproc_text_sentence] \
  #           model.data.index_mapping_dir=examples/nlp/language_modeling/bert_index_mappings

  #           rm -rf examples/nlp/language_modeling/bert_pretrain_results
  #           rm -rf examples/nlp/language_modeling/bert_index_mappings
  #       - uses: "NVIDIA/NeMo/.github/actions/cancel-workflow@main"
  #         if: "failure()"

  # L2_Megatron_Core_Bert_Pretraining_and_Resume_Training:
  #   needs: [cicd-test-container-setup]
  #   runs-on: self-hosted-azure
  #   timeout-minutes: 10
  #   container:
  #     image: nemoci.azurecr.io/nemo_container_${{ github.run_id }}
  #     options: 
  #       # --user 0:128
  #       --device=/dev/nvidia0
  #       --gpus all
  #       --shm-size=8g
  #       --env TRANSFORMERS_OFFLINE=0 
  #       --env HYDRA_FULL_ERROR=1
  #       --volume /mnt/datadrive/TestData:/home/TestData
  #   steps:
  #       - name: Checkout repository
  #         uses: actions/checkout@v4
  #       - run: |
  #           NVTE_FLASH_ATTN=0 NVTE_FUSED_ATTN=0 python examples/nlp/language_modeling/megatron_bert_pretraining.py \
  #           trainer.devices=2 \
  #           trainer.accelerator=gpu \
  #           trainer.log_every_n_steps=1 \
  #           trainer.val_check_interval=10 \
  #           trainer.limit_val_batches=2 \
  #           trainer.accumulate_grad_batches=1 \
  #           trainer.max_steps=10 \
  #           trainer.gradient_clip_val=1.0 \
  #           exp_manager.exp_dir=examples/nlp/language_modeling/bert_pretrain_results \
  #           model.mcore_bert=True \
  #           model.tensor_model_parallel_size=2 \
  #           model.optim.name=fused_adam \
  #           model.optim.lr=2e-4 \
  #           model.sequence_parallel=True \
  #           model.optim.sched.warmup_steps=2 \
  #           model.optim.sched.constant_steps=2 \
  #           model.optim.sched.min_lr=8e-5 \
  #           model.max_position_embeddings=128 \
  #           model.encoder_seq_length=128 \
  #           model.data.seq_length=128 \
  #           model.tokenizer.vocab_file=/home/TestData/nlp/megatron_bert/data/bert/vocab.txt \
  #           model.num_layers=8 \
  #           model.hidden_size=256 \
  #           model.num_attention_heads=8 \
  #           model.activations_checkpoint_method='block' \
  #           model.activations_checkpoint_num_layers=1 \
  #           model.data.data_prefix=[.5,/home/TestData/nlp/megatron_bert/data/bert/simple_wiki_bert_preproc_text_sentence,.5,/home/TestData/nlp/megatron_bert/data/bert/simple_wiki_bert_preproc_text_sentence] \
  #           model.data.index_mapping_dir=examples/nlp/language_modeling/bert_index_mappings

  #           NVTE_FLASH_ATTN=0 NVTE_FUSED_ATTN=0 python examples/nlp/language_modeling/megatron_bert_pretraining.py \
  #           trainer.devices=2 \
  #           trainer.accelerator=gpu \
  #           trainer.log_every_n_steps=1 \
  #           trainer.val_check_interval=10 \
  #           trainer.limit_val_batches=2 \
  #           trainer.accumulate_grad_batches=1 \
  #           trainer.max_steps=20 \
  #           trainer.gradient_clip_val=1.0 \
  #           exp_manager.exp_dir=examples/nlp/language_modeling/bert_pretrain_results \
  #           exp_manager.resume_if_exists=True \
  #           model.mcore_bert=True \
  #           model.tensor_model_parallel_size=2 \
  #           model.optim.name=fused_adam \
  #           model.optim.lr=2e-4 \
  #           model.optim.sched.warmup_steps=2 \
  #           model.optim.sched.constant_steps=2 \
  #           model.optim.sched.min_lr=8e-5 \
  #           model.max_position_embeddings=128 \
  #           model.encoder_seq_length=128 \
  #           model.data.seq_length=128 \
  #           model.tokenizer.vocab_file=/home/TestData/nlp/megatron_bert/data/bert/vocab.txt \
  #           model.num_layers=8 \
  #           model.hidden_size=256 \
  #           model.num_attention_heads=8 \
  #           model.activations_checkpoint_method='block' \
  #           model.activations_checkpoint_num_layers=1 \
  #           model.data.data_prefix=[.5,/home/TestData/nlp/megatron_bert/data/bert/simple_wiki_bert_preproc_text_sentence,.5,/home/TestData/nlp/megatron_bert/data/bert/simple_wiki_bert_preproc_text_sentence] \
  #           model.data.index_mapping_dir=examples/nlp/language_modeling/bert_index_mappings

  #           rm -rf examples/nlp/language_modeling/bert_pretrain_results
  #           rm -rf examples/nlp/language_modeling/bert_index_mappings
  #       - uses: "NVIDIA/NeMo/.github/actions/cancel-workflow@main"
  #         if: "failure()"

  # L2_Megatron_RETRO_Pretraining_and_Resume_Training:
  #   needs: [cicd-test-container-setup]
  #   uses: ./.github/workflows/_test_template.yml
  #   with:
  #     RUNNER: self-hosted-azure
  #     SCRIPT: |
  #       python examples/nlp/language_modeling/megatron_retro_pretraining.py \
  #       trainer.num_nodes=1 \
  #       trainer.devices=2 \
  #       trainer.precision=bf16 \
  #       trainer.accelerator=gpu \
  #       model.data.data_prefix=['none'] \
  #       exp_manager.exp_dir=examples/nlp/language_modeling/mcore_retro_results \
  #       model.mcore_gpt=True \
  #       model.tensor_model_parallel_size=1 \
  #       model.pipeline_model_parallel_size=1 \
  #       model.optim.name=distributed_fused_adam \
  #       model.retro.retro_project_dir=/home/TestData/nlp/megatron_retro/mcore_retro/micro-wiki-core \
  #       model.data.num_workers=4 \
  #       model.micro_batch_size=1 \
  #       model.data.shuffle_documents=False \
  #       trainer.val_check_interval=30 \
  #       +trainer.num_sanity_val_steps=0 \
  #       model.init_method_std=0.023 \
  #       model.optim.lr=6.0e-4 \
  #       model.megatron_amp_O2=True \
  #       model.data.splits_string=\'\"98,2,0\"\' \
  #       model.data.dataloader_type=cyclic \
  #       trainer.max_steps=10

  #       python examples/nlp/language_modeling/megatron_retro_pretraining.py \
  #       trainer.num_nodes=1 \
  #       trainer.devices=2 \
  #       trainer.precision=bf16 \
  #       trainer.accelerator=gpu \
  #       model.data.data_prefix=['none'] \
  #       exp_manager.exp_dir=examples/nlp/language_modeling/mcore_retro_results \
  #       model.mcore_gpt=True \
  #       model.tensor_model_parallel_size=1 \
  #       model.pipeline_model_parallel_size=1 \
  #       model.optim.name=distributed_fused_adam \
  #       model.retro.retro_project_dir=/home/TestData/nlp/megatron_retro/mcore_retro/micro-wiki-core \
  #       model.data.num_workers=4 \
  #       model.micro_batch_size=1 \
  #       model.data.shuffle_documents=False \
  #       trainer.val_check_interval=30 \
  #       +trainer.num_sanity_val_steps=0 \
  #       model.init_method_std=0.023 \
  #       model.optim.lr=6.0e-4 \
  #       model.megatron_amp_O2=True \
  #       model.data.splits_string=\'\"98,2,0\"\' \
  #       model.data.dataloader_type=cyclic \
  #       trainer.max_steps=20
  #     AFTER_SCRIPT: |
  #       rm -rf examples/nlp/language_modeling/mcore_retro_results

  # L2_Legacy_Megatron_RETRO_Pretraining_and_Resume_Training:
  #   needs: [cicd-test-container-setup]
  #   uses: ./.github/workflows/_test_template.yml
  #   with:
  #     RUNNER: self-hosted-azure
  #     SCRIPT: |
  #       python examples/nlp/language_modeling/megatron_retro_pretraining_legacy.py \
  #       trainer.devices=2 \
  #       trainer.num_nodes=1 \
  #       trainer.accelerator=gpu \
  #       trainer.accumulate_grad_batches=1 \
  #       trainer.limit_val_batches=2 \
  #       exp_manager.resume_if_exists=True \
  #       trainer.max_steps=10 \
  #       trainer.precision=16 \
  #       trainer.gradient_clip_val=1.0 \
  #       trainer.val_check_interval=10 \
  #       exp_manager.exp_dir=examples/nlp/language_modeling/retro_legacy_results \
  #       model.data.data_prefix= \
  #       model.data.knn_index= \
  #       model.data.retrieval_prefix= \
  #       model.tensor_model_parallel_size=2 \
  #       model.micro_batch_size=4 \
  #       model.optim.name=fused_adam \
  #       model.optim.lr=2e-4 \
  #       model.optim.sched.warmup_steps=2 \
  #       model.optim.sched.constant_steps=2 \
  #       model.optim.sched.min_lr=8e-5 \
  #       model.max_position_embeddings=128 \
  #       model.encoder_seq_length=128 \
  #       model.chunk_size=32 \
  #       model.enc_num_layers=2 \
  #       model.dec_num_layers=2 \
  #       model.enc_cross_attention=[1] \
  #       model.dec_cross_attention=[1] \
  #       +model.data.mock=True

  #           python examples/nlp/language_modeling/megatron_retro_pretraining_legacy.py \
  #           trainer.devices=2 \
  #           trainer.num_nodes=1 \
  #           trainer.accelerator=gpu \
  #           trainer.accumulate_grad_batches=1 \
  #           trainer.limit_val_batches=2 \
  #           exp_manager.resume_if_exists=True \
  #           trainer.max_steps=20 \
  #           trainer.precision=16 \
  #           trainer.gradient_clip_val=1.0 \
  #           trainer.val_check_interval=10 \
  #           exp_manager.exp_dir=examples/nlp/language_modeling/retro_legacy_results \
  #           model.data.data_prefix= \
  #           model.data.knn_index= \
  #           model.data.retrieval_prefix= \
  #           model.tensor_model_parallel_size=2 \
  #           model.micro_batch_size=4 \
  #           model.optim.name=fused_adam \
  #           model.optim.lr=2e-4 \
  #           model.optim.sched.warmup_steps=2 \
  #           model.optim.sched.constant_steps=2 \
  #           model.optim.sched.min_lr=8e-5 \
  #           model.max_position_embeddings=128 \
  #           model.encoder_seq_length=128 \
  #           model.chunk_size=32 \
  #           model.enc_num_layers=2 \
  #           model.dec_num_layers=2 \
  #           model.enc_cross_attention=[1] \
  #           model.dec_cross_attention=[1] \
  #           +model.data.mock=True
  #     AFTER_SCRIPT: |
  #       rm -rf examples/nlp/language_modeling/retro_legacy_results

  # # L2_Megatron_RETRO_muTransfer_Pretraining_Performance:
  # #   needs: [cicd-test-container-setup]
  # #   runs-on: self-hosted-azure
  # #   container:
  # #     image: nemoci.azurecr.io/nemo_container_${{ github.run_id }}
  # #     options: 
  # #       # --user 0:128
  # #       --device=/dev/nvidia0
  # #       --gpus all
  # #       --shm-size=8g 
  # #       --env TRANSFORMERS_OFFLINE=0 
  # #       --env HYDRA_FULL_ERROR=1
  # #       --volume /mnt/datadrive/TestData:/home/TestData
  # #   steps:
  # #       - name: Checkout repository
  # #         uses: actions/checkout@v4
  # #       - run: |
  # #           python examples/nlp/language_modeling/megatron_retro_mutransfer_pretrain.py \
  # #               trainer.devices=2 \
  # #               trainer.num_nodes=1 \
  # #               trainer.accelerator=gpu \
  # #               trainer.accumulate_grad_batches=1 \
  # #               trainer.max_steps=100 \
  # #               trainer.log_every_n_steps=1 \
  # #               trainer.precision=16 \
  # #               trainer.val_check_interval=100 \
  # #               trainer.limit_val_batches=0 \
  # #               trainer.gradient_clip_val=1.0 \
  # #               +trainer.num_sanity_val_steps=0 \
  # #               exp_manager.exp_dir=examples/nlp/language_modeling/retro_results/ \
  # #               +exp_manager.version=smalltest \
  # #               model.data.neighbors=2 \
  # #               model.megatron_amp_O2=False \
  # #               model.apply_query_key_layer_scaling=False \
  # #               model.tensor_model_parallel_size=1 \
  # #               model.optim.name=muadamw \
  # #               model.optim.weight_decay=0.1 \
  # #               model.optim.betas=[0.9,0.95] \
  # #               model.optim.lr=6e-4 \
  # #               model.optim.sched.warmup_steps=1000 \
  # #               model.optim.sched.constant_steps=0 \
  # #               model.optim.sched.min_lr=6e-5 \
  # #               model.add_position_embedding=False \
  # #               model.enc_num_layers=2 \
  # #               model.dec_num_layers=6 \
  # #               model.enc_cross_attention=[0] \
  # #               model.dec_cross_attention=[3,5] \
  # #               model.hidden_size=96 \
  # #               model.ffn_hidden_size=384 \
  # #               model.init_method_std=0.023 \
  # #               model.num_attention_heads=12 \
  # #               model.max_position_embeddings=1024 \
  # #               model.encoder_seq_length=1024 \
  # #               model.tokenizer.library=megatron \
  # #               model.tokenizer.type=GPT2BPETokenizer \
  # #               model.tokenizer.merge_file=/home/TestData/nlp/megatron_retro/gpt2-merges.txt \
  # #               model.tokenizer.vocab_file=/home/TestData/nlp/megatron_retro/gpt2-vocab.json \
  # #               model.data.data_prefix=[/home/TestData/nlp/megatron_retro/retro_wiki_test_text_document] \
  # #               model.data.knn_index=[/home/TestData/nlp/megatron_retro/knn2_map_wiki_test.idx] \
  # #               model.data.retrieval_prefix=/home/TestData/nlp/megatron_retro/retro_wiki_test_text_document \
  # #               model.data.index_mapping_dir=/home/TestData/nlp/megatron_retro \
  # #               model.data.num_workers=8 \
  # #               model.micro_batch_size=8 \
  # #               model.normalization=rmsnorm \
  # #               model.transformer_block_type=pre_ln \
  # #               model.bias_activation_fusion=True \
  # #               model.bias_dropout_add_fusion=False \
  # #               model.masked_softmax_fusion=True \
  # #               model.hidden_dropout=0 \
  # #               model.attention_dropout=0 \
  # #               model.fp32_residual_connection=True \
  # #               model.shape_file=/home/TestData/nlp/megatron_retro/o1_rel_shape_info_tiny.yaml

  # #               python -c "import pandas as pd
  # #               import pathlib
  # #               from pandas.testing import assert_frame_equal
  # #               from tensorboard.backend.event_processing.event_accumulator import EventAccumulator
  # #               import torch
  # #               if not (torch.cuda.is_available() and 'A100' in torch.cuda.get_device_name()):
  # #                   import sys
  # #                   sys.exit(0)
  # #               event_file = list(pathlib.Path('examples/nlp/language_modeling/retro_results/megatron_retro/smalltest').glob('events.out.tfevents*'))[0]
  # #               ea = EventAccumulator(str(event_file)).Reload()
  # #               vals = []
  # #               for i in ea.Scalars('reduced_train_loss'):
  # #                   vals.append(i.value)
  # #               training_curve = pd.DataFrame({'loss': vals})
  # #               gt_curve = pd.read_csv('/home/TestData/nlp/megatron_retro/expected_learning_curve.csv')
  # #               assert_frame_equal(training_curve, gt_curve, rtol=1e-3, atol=1e-3)"

  # #               rm -rf examples/nlp/language_modeling/retro_results
  # #       - uses: "NVIDIA/NeMo/.github/actions/cancel-workflow@main"
  # #         if: "failure()"

  # L2_RAG_Pipeline_Indexing:
  #   needs: [cicd-test-container-setup]
  #   runs-on: self-hosted-azure
  #   timeout-minutes: 10
  #   container:
  #     image: nemoci.azurecr.io/nemo_container_${{ github.run_id }}
  #     options: 
  #       # --user 0:128
  #       --device=/dev/nvidia0
  #       --gpus all
  #       --shm-size=8g
  #       --env TRANSFORMERS_OFFLINE=0 
  #       --env HYDRA_FULL_ERROR=1
  #       --volume /mnt/datadrive/TestData:/home/TestData
  #   steps:
  #       - name: Checkout repository
  #         uses: actions/checkout@v4
  #       - run: |
  #           python examples/nlp/rag/rag_indexing.py \
  #           trainer.num_nodes=1 \
  #           trainer.devices=1 \
  #           trainer.precision='bf16-mixed' \
  #           indexing.embedder.model_path='/home/TestData/nlp/rag_pipeline/testing_models/embedders/sbert_nemo.nemo' \
  #           indexing.embedder.embed_batch_size=128 \
  #           indexing.data.data_path='/home/TestData/nlp/rag_pipeline/testing_data/corpus_data/sample_data' \
  #           indexing.data.chunk_size=256 \
  #           indexing.data.chunk_overlap=10 \
  #           indexing.index_path='/home/TestData/nlp/rag_pipeline/testing_data/saved_index/sample_index'
  #       - uses: "NVIDIA/NeMo/.github/actions/cancel-workflow@main"
  #         if: "failure()"

  # L2_RAG_Pipeline_Generating:
  #   needs: [cicd-test-container-setup]
  #   runs-on: self-hosted-azure
  #   timeout-minutes: 10
  #   container:
  #     image: nemoci.azurecr.io/nemo_container_${{ github.run_id }}
  #     options: 
  #       # --user 0:128
  #       --device=/dev/nvidia0
  #       --gpus all
  #       --shm-size=8g
  #       --env TRANSFORMERS_OFFLINE=0 
  #       --env HYDRA_FULL_ERROR=1
  #       --volume /mnt/datadrive/TestData:/home/TestData
  #   steps:
  #       - name: Checkout repository
  #         uses: actions/checkout@v4
  #       - run: |
  #           python examples/nlp/rag/rag_generating.py \
  #           trainer.devices=1 \
  #           trainer.precision='bf16-mixed' \
  #           indexing.embedder.model_path='/home/TestData/nlp/rag_pipeline/testing_models/embedders/sbert_nemo.nemo' \
  #           indexing.index_path='/home/TestData/nlp/rag_pipeline/testing_data/saved_index/sample_index' \
  #           generating.llm.model_path='/home/TestData/nlp/rag_pipeline/testing_models/llms/megatron_gpt_125m.nemo' \
  #           generating.inference.tokens_to_generate=50 \
  #           generating.inference.greedy=False \
  #           generating.inference.temperature=1.0 \
  #           generating.query='Which art schools did I applied to?'
  #       - uses: "NVIDIA/NeMo/.github/actions/cancel-workflow@main"
  #         if: "failure()"

  # L2_BioMegatron_Bert_NER_Task:
  #   needs: [cicd-test-container-setup]
  #   uses: ./.github/workflows/_test_template.yml
  #   with:
  #     RUNNER: self-hosted-azure
  #     SCRIPT: |
  #       python examples/nlp/token_classification/token_classification_train.py \
  #       exp_manager.exp_dir=examples/nlp/language_modeling/token_classification_results \
  #       trainer.max_epochs=1 \
  #       model.dataset.data_dir=/home/TestData/nlp/ner \
  #       model.language_model.pretrained_model_name=biomegatron345m_biovocab_30k_cased \
  #       model.tokenizer.tokenizer_name=null
  #     AFTER_SCRIPT: |
  #       rm -rf examples/nlp/language_modeling/token_classification_results

  # L2_Megatron_GPT_Pretraining_and_Resume_Training_TP2:
  #   needs: [cicd-test-container-setup]
  #   runs-on: self-hosted-azure
  #   timeout-minutes: 10
  #   container:
  #     image: nemoci.azurecr.io/nemo_container_${{ github.run_id }}
  #     options: 
  #       # --user 0:128
  #       --device=/dev/nvidia0
  #       --gpus all
  #       --shm-size=8g
  #       --env TRANSFORMERS_OFFLINE=0 
  #       --env HYDRA_FULL_ERROR=1
  #       --volume /mnt/datadrive/TestData:/home/TestData
  #   steps:
  #       - name: Checkout repository
  #         uses: actions/checkout@v4
  #       - run: |
  #           python examples/nlp/language_modeling/megatron_gpt_pretraining.py \
  #           trainer.devices=2 \
  #           trainer.accelerator=gpu \
  #           trainer.log_every_n_steps=1 \
  #           trainer.val_check_interval=2 \
  #           trainer.limit_val_batches=2 \
  #           trainer.accumulate_grad_batches=1 \
  #           trainer.max_steps=3 \
  #           trainer.gradient_clip_val=1.0 \
  #           exp_manager.exp_dir=examples/nlp/language_modeling/gpt_pretrain_results \
  #           model.tensor_model_parallel_size=2 \
  #           model.optim.name=fused_adam \
  #           model.optim.lr=2e-4 \
  #           model.optim.sched.warmup_steps=1 \
  #           model.optim.sched.constant_steps=1 \
  #           model.optim.sched.min_lr=8e-5 \
  #           model.max_position_embeddings=128 \
  #           model.encoder_seq_length=128 \
  #           model.data.seq_length=128 \
  #           model.bias=False \
  #           model.bias_activation_fusion=False \
  #           model.bias_dropout_add_fusion=False \
  #           model.tokenizer.vocab_file=/home/TestData/nlp/megatron_gpt/data/gpt/vocab.json \
  #           model.tokenizer.merge_file=/home/TestData/nlp/megatron_gpt/data/gpt/merges.txt \
  #           model.num_layers=8 \
  #           model.hidden_size=256 \
  #           model.num_attention_heads=8 \
  #           model.activations_checkpoint_method=block \
  #           model.activations_checkpoint_granularity=full \
  #           model.activations_checkpoint_num_layers=1 \
  #           model.data.validation_drop_last=False \
  #           model.data.data_prefix=[.5,/home/TestData/nlp/megatron_gpt/data/gpt/simple_wiki_gpt_preproc_text_document,.5,/home/TestData/nlp/megatron_gpt/data/gpt/simple_wiki_gpt_preproc_text_document] \
  #           model.data.index_mapping_dir=examples/nlp/language_modeling/gpt_index_mappings

  #           python examples/nlp/language_modeling/megatron_gpt_pretraining.py \
  #           trainer.devices=2 \
  #           trainer.accelerator=gpu \
  #           trainer.log_every_n_steps=1 \
  #           trainer.val_check_interval=2 \
  #           trainer.limit_val_batches=2 \
  #           trainer.accumulate_grad_batches=1 \
  #           trainer.max_steps=6 \
  #           trainer.gradient_clip_val=1.0 \
  #           exp_manager.exp_dir=examples/nlp/language_modeling/gpt_pretrain_results \
  #           exp_manager.resume_if_exists=True \
  #           model.tensor_model_parallel_size=2 \
  #           model.optim.name=fused_adam \
  #           model.optim.lr=2e-4 \
  #           model.optim.sched.warmup_steps=2 \
  #           model.optim.sched.constant_steps=2 \
  #           model.optim.sched.min_lr=8e-5 \
  #           model.max_position_embeddings=128 \
  #           model.encoder_seq_length=128 \
  #           model.data.seq_length=128 \
  #           model.bias=False \
  #           model.bias_activation_fusion=False \
  #           model.bias_dropout_add_fusion=False \
  #           model.tokenizer.vocab_file=/home/TestData/nlp/megatron_gpt/data/gpt/vocab.json \
  #           model.tokenizer.merge_file=/home/TestData/nlp/megatron_gpt/data/gpt/merges.txt \
  #           model.num_layers=8 \
  #           model.hidden_size=256 \
  #           model.num_attention_heads=8 \
  #           model.activations_checkpoint_method=block \
  #           model.activations_checkpoint_granularity=full \
  #           model.activations_checkpoint_num_layers=1 \
  #           model.data.validation_drop_last=False \
  #           model.data.data_prefix=[.5,/home/TestData/nlp/megatron_gpt/data/gpt/simple_wiki_gpt_preproc_text_document,.5,/home/TestData/nlp/megatron_gpt/data/gpt/simple_wiki_gpt_preproc_text_document] \
  #           model.data.index_mapping_dir=examples/nlp/language_modeling/gpt_index_mappings
        
  #           rm -rf examples/nlp/language_modeling/gpt_pretrain_results
  #           rm -rf examples/nlp/language_modeling/gpt_index_mappings
  #       - uses: "NVIDIA/NeMo/.github/actions/cancel-workflow@main"
  #         if: "failure()"

  # L2_Megatron_GPT_with_Rope_Pretraining_and_Resume_Training_TP2:
  #   needs: [cicd-test-container-setup]
  #   runs-on: self-hosted-azure
  #   timeout-minutes: 10
  #   container:
  #     image: nemoci.azurecr.io/nemo_container_${{ github.run_id }}
  #     options: 
  #       # --user 0:128
  #       --device=/dev/nvidia0
  #       --gpus all
  #       --shm-size=8g
  #       --env TRANSFORMERS_OFFLINE=0 
  #       --env HYDRA_FULL_ERROR=1
  #       --volume /mnt/datadrive/TestData:/home/TestData
  #   steps:
  #       - name: Checkout repository
  #         uses: actions/checkout@v4
  #       - run: |
  #          python examples/nlp/language_modeling/megatron_gpt_pretraining.py \
  #          trainer.devices=2 \
  #          trainer.accelerator=gpu \
  #          trainer.log_every_n_steps=1 \
  #          trainer.val_check_interval=2 \
  #          trainer.limit_val_batches=2 \
  #          trainer.accumulate_grad_batches=1 \
  #          trainer.max_steps=3 \
  #          trainer.gradient_clip_val=1.0 \
  #          exp_manager.exp_dir=examples/nlp/language_modeling/gpt_pretrain_results \
  #          model.tensor_model_parallel_size=2 \
  #          model.optim.name=fused_adam \
  #          model.optim.lr=2e-4 \
  #          model.optim.sched.warmup_steps=1 \
  #          model.optim.sched.constant_steps=1 \
  #          model.optim.sched.min_lr=8e-5 \
  #          model.max_position_embeddings=128 \
  #          model.encoder_seq_length=128 \
  #          model.data.seq_length=128 \
  #          model.position_embedding_type=rope \
  #          model.rotary_percentage=0.5 \
  #          model.bias=False \
  #          model.bias_activation_fusion=False \
  #          model.bias_dropout_add_fusion=False \
  #          model.tokenizer.vocab_file=/home/TestData/nlp/megatron_gpt/data/gpt/vocab.json \
  #          model.tokenizer.merge_file=/home/TestData/nlp/megatron_gpt/data/gpt/merges.txt \
  #          model.num_layers=8 \
  #          model.hidden_size=256 \
  #          model.num_attention_heads=8 \
  #          model.activations_checkpoint_method=block \
  #          model.activations_checkpoint_granularity=full \
  #          model.activations_checkpoint_num_layers=1 \
  #          model.data.data_prefix=[.5,/home/TestData/nlp/megatron_gpt/data/gpt/simple_wiki_gpt_preproc_text_document,.5,/home/TestData/nlp/megatron_gpt/data/gpt/simple_wiki_gpt_preproc_text_document] \
  #          model.data.index_mapping_dir=examples/nlp/language_modeling/gpt_index_mappings
        
  #           #  commented out to save time on github ci @adithyare
  #           # python examples/nlp/language_modeling/megatron_gpt_pretraining.py \
  #           # trainer.devices=2 \
  #           # trainer.accelerator=gpu \
  #           # trainer.log_every_n_steps=1 \
  #           # trainer.val_check_interval=2 \
  #           # trainer.limit_val_batches=1 \
  #           # trainer.accumulate_grad_batches=1 \
  #           # trainer.max_steps=6 \
  #           # trainer.gradient_clip_val=1.0 \
  #           # exp_manager.exp_dir=examples/nlp/language_modeling/gpt_pretrain_results \
  #           # exp_manager.resume_if_exists=True \
  #           # model.tensor_model_parallel_size=2 \
  #           # model.optim.name=fused_adam \
  #           # model.optim.lr=2e-4 \
  #           # model.optim.sched.warmup_steps=2 \
  #           # model.optim.sched.constant_steps=2 \
  #           # model.optim.sched.min_lr=8e-5 \
  #           # model.max_position_embeddings=128 \
  #           # model.encoder_seq_length=128 \
  #           # model.data.seq_length=128 \
  #           # model.position_embedding_type=rope \
  #           # model.rotary_percentage=0.5 \
  #           # model.normalization=rmsnorm \
  #           # model.bias=False \
  #           # model.bias_activation_fusion=False \
  #           # model.bias_dropout_add_fusion=False \
  #           # model.tokenizer.vocab_file=/home/TestData/nlp/megatron_gpt/data/gpt/vocab.json \
  #           # model.tokenizer.merge_file=/home/TestData/nlp/megatron_gpt/data/gpt/merges.txt \
  #           # model.num_layers=8 \
  #           # model.hidden_size=256 \
  #           # model.num_attention_heads=8 \
  #           # model.activations_checkpoint_method=block \
  #           # model.activations_checkpoint_granularity=full \
  #           # model.activations_checkpoint_num_layers=1 \
  #           # model.data.data_prefix=[.5,/home/TestData/nlp/megatron_gpt/data/gpt/simple_wiki_gpt_preproc_text_document,.5,/home/TestData/nlp/megatron_gpt/data/gpt/simple_wiki_gpt_preproc_text_document] \
  #           # model.data.index_mapping_dir=examples/nlp/language_modeling/gpt_index_mappings"

  #          rm -rf examples/nlp/language_modeling/gpt_pretrain_results
  #          rm -rf examples/nlp/language_modeling/gpt_index_mappings
  #       - uses: "NVIDIA/NeMo/.github/actions/cancel-workflow@main"
  #         if: "failure()"

<<<<<<< HEAD
  #   #  This test requires Ampere but some of the test GPUs are Volta
  #   #  Need to add a check for compute capability before uncommenting this test
  #   #  - name: L2: Megatron GPT with Rope Pretraining using Flash Attention and Resume Training TP=2
  #   #    when {
  #   #      anyOf {
  #   #        branch main
  #   #        changeRequest target: main
  #   #      }
  #   #    }
  #   #    failFast true
  #   #    - run: |
  #   #      python examples/nlp/language_modeling/megatron_gpt_pretraining.py \
  #   #      trainer.devices=2 \
  #   #      trainer.accelerator=gpu \
  #   #      trainer.log_every_n_steps=1 \
  #   #      trainer.val_check_interval=2 \
  #   #      trainer.limit_val_batches=2 \
  #   #      trainer.accumulate_grad_batches=1 \
  #   #      trainer.max_steps=3 \
  #   #      trainer.precision=16 \
  #   #      trainer.gradient_clip_val=1.0 \
  #   #      exp_manager.exp_dir=examples/nlp/language_modeling/gpt_pretrain_results \
  #   #      model.tensor_model_parallel_size=2 \
  #   #      model.optim.name=fused_adam \
  #   #      model.optim.lr=2e-4 \
  #   #      model.optim.sched.warmup_steps=1 \
  #   #      model.optim.sched.constant_steps=1 \
  #   #      model.optim.sched.min_lr=8e-5 \
  #   #      model.max_position_embeddings=128 \
  #   #      model.encoder_seq_length=128 \
  #   #      model.data.seq_length=128 \
  #   #      model.position_embedding_type=rope \
  #   #      model.rotary_percentage=0.5 \
  #   #      model.normalization=rmsnorm \
  #   #      model.bias=False \
  #   #      model.bias_activation_fusion=False \
  #   #      model.bias_dropout_add_fusion=False \
  #   #      model.tokenizer.vocab_file=/home/TestData/nlp/megatron_gpt/data/gpt/vocab.json \
  #   #      model.tokenizer.merge_file=/home/TestData/nlp/megatron_gpt/data/gpt/merges.txt \
  #   #      model.num_layers=8 \
  #   #      model.hidden_size=256 \
  #   #      model.num_attention_heads=8 \
  #   #      model.activations_checkpoint_method=block \
  #   #      model.activations_checkpoint_granularity=full \
  #   #      model.activations_checkpoint_num_layers=1 \
  #   #      model.data.data_prefix=[.5,/home/TestData/nlp/megatron_gpt/data/gpt/simple_wiki_gpt_preproc_text_document,.5,/home/TestData/nlp/megatron_gpt/data/gpt/simple_wiki_gpt_preproc_text_document] \
  #   #      model.data.index_mapping_dir=examples/nlp/language_modeling/gpt_index_mappings \
  #   #      model.use_flash_attention=True "
  #   #      #  commented out to save time on github ci @adithyare
  #   #      # python examples/nlp/language_modeling/megatron_gpt_pretraining.py \
  #   #      # trainer.devices=2 \
  #   #      # trainer.accelerator=gpu \
  #   #      # trainer.log_every_n_steps=1 \
  #   #      # trainer.val_check_interval=2 \
  #   #      # trainer.limit_val_batches=1 \
  #   #      # trainer.accumulate_grad_batches=1 \
  #   #      # trainer.max_steps=6 \
  #   #      # trainer.precision=16 \
  #   #      # trainer.gradient_clip_val=1.0 \
  #   #      # exp_manager.exp_dir=examples/nlp/language_modeling/gpt_pretrain_results \
  #   #      # exp_manager.resume_if_exists=True \
  #   #      # model.tensor_model_parallel_size=2 \
  #   #      # model.optim.name=fused_adam \
  #   #      # model.optim.lr=2e-4 \
  #   #      # model.optim.sched.warmup_steps=2 \
  #   #      # model.optim.sched.constant_steps=2 \
  #   #      # model.optim.sched.min_lr=8e-5 \
  #   #      # model.max_position_embeddings=128 \
  #   #      # model.encoder_seq_length=128 \
  #   #      # model.data.seq_length=128 \
  #   #      # model.position_embedding_type=rope \
  #   #      # model.rotary_percentage=0.5 \
  #   #      # model.normalization=rmsnorm \
  #   #      # model.bias=False \
  #   #      # model.bias_activation_fusion=False \
  #   #      # model.bias_dropout_add_fusion=False \
  #   #      # model.tokenizer.vocab_file=/home/TestData/nlp/megatron_gpt/data/gpt/vocab.json \
  #   #      # model.tokenizer.merge_file=/home/TestData/nlp/megatron_gpt/data/gpt/merges.txt \
  #   #      # model.num_layers=8 \
  #   #      # model.hidden_size=256 \
  #   #      # model.num_attention_heads=8 \
  #   #      # model.activations_checkpoint_method=block \
  #   #      # model.activations_checkpoint_granularity=full \
  #   #      # model.activations_checkpoint_num_layers=1 \
  #   #      # model.data.data_prefix=[.5,/home/TestData/nlp/megatron_gpt/data/gpt/simple_wiki_gpt_preproc_text_document,.5,/home/TestData/nlp/megatron_gpt/data/gpt/simple_wiki_gpt_preproc_text_document] \
  #   #      # model.data.index_mapping_dir=examples/nlp/language_modeling/gpt_index_mappings \
  #   #      # model.use_flash_attention=True"
  #   #      rm -rf examples/nlp/language_modeling/gpt_pretrain_results"
  #   #      rm -rf examples/nlp/language_modeling/gpt_index_mappings"
  #   #    }
  #   #  }

  # L2_Megatron_GPT_with_ResetLR_Pretraining_and_Resume_Training_TP2:
  #   needs: [cicd-test-container-setup]
  #   runs-on: self-hosted-azure
  #   timeout-minutes: 10
  #   container:
  #     image: nemoci.azurecr.io/nemo_container_${{ github.run_id }}
  #     options: 
  #       # --user 0:128
  #       --device=/dev/nvidia0
  #       --gpus all
  #       --shm-size=8g
  #       --env TRANSFORMERS_OFFLINE=0 
  #       --env HYDRA_FULL_ERROR=1
  #       --volume /mnt/datadrive/TestData:/home/TestData
  #   steps:
  #       - name: Checkout repository
  #         uses: actions/checkout@v4
  #       - run: |
  #          python examples/nlp/language_modeling/megatron_gpt_pretraining.py \
  #          trainer.devices=2 \
  #          trainer.accelerator=gpu \
  #          trainer.log_every_n_steps=1 \
  #          trainer.val_check_interval=3 \
  #          trainer.limit_val_batches=2 \
  #          trainer.accumulate_grad_batches=1 \
  #          trainer.max_steps=3 \
  #          trainer.precision=bf16 \
  #          trainer.gradient_clip_val=1.0 \
  #          exp_manager.exp_dir=examples/nlp/language_modeling/gpt_pretrain_results \
  #          model.tensor_model_parallel_size=2 \
  #          model.megatron_amp_O2=True \
  #          model.optim.name=distributed_fused_adam \
  #          model.optim.lr=2e-4 \
  #          model.optim.sched.warmup_steps=2 \
  #          model.optim.sched.constant_steps=2 \
  #          model.optim.sched.min_lr=8e-5 \
  #          model.max_position_embeddings=128 \
  #          model.encoder_seq_length=128 \
  #          model.data.seq_length=128 \
  #          model.tokenizer.vocab_file=/home/TestData/nlp/megatron_gpt/data/gpt/vocab.json \
  #          model.tokenizer.merge_file=/home/TestData/nlp/megatron_gpt/data/gpt/merges.txt \
  #          model.num_layers=8 \
  #          model.hidden_size=256 \
  #          model.num_attention_heads=8 \
  #          model.data.data_prefix=[.5,/home/TestData/nlp/megatron_gpt/data/gpt/simple_wiki_gpt_preproc_text_document,.5,/home/TestData/nlp/megatron_gpt/data/gpt/simple_wiki_gpt_preproc_text_document] \
  #          model.data.index_mapping_dir=examples/nlp/language_modeling/gpt_index_mappings
=======
  L2_RAG_Pipeline_Indexing:
    needs: [cicd-test-container-setup]
    runs-on: self-hosted-azure
    timeout-minutes: 10
    container:
      image: nemoci.azurecr.io/nemo_container_${{ github.run_id }}
      options: 
        # --user 0:128
        --device=/dev/nvidia0
        --gpus all
        --shm-size=8g
        --env TRANSFORMERS_OFFLINE=0 
        --env HYDRA_FULL_ERROR=1
        --volume /mnt/datadrive/TestData:/home/TestData
    steps:
        - name: Checkout repository
          uses: actions/checkout@v4
        - run: |
            python examples/nlp/rag/rag_indexing.py \
            trainer.num_nodes=1 \
            trainer.devices=1 \
            trainer.precision='bf16-mixed' \
            indexing.embedder.model_path='/home/TestData/nlp/rag_pipeline/testing_models/embedders/sbert_nemo.nemo' \
            indexing.embedder.embed_batch_size=128 \
            indexing.data.data_path='/home/TestData/nlp/rag_pipeline/testing_data/corpus_data/sample_data' \
            indexing.data.chunk_size=256 \
            indexing.data.chunk_overlap=10 \
            indexing.index_path='/home/TestData/nlp/rag_pipeline/testing_data/saved_index/sample_index'
        - uses: "NVIDIA/NeMo/.github/actions/cancel-workflow@main"
          if: "failure()"

  L2_RAG_Pipeline_Generating:
    needs: [cicd-test-container-setup]
    runs-on: self-hosted-azure
    timeout-minutes: 10
    container:
      image: nemoci.azurecr.io/nemo_container_${{ github.run_id }}
      options: 
        # --user 0:128
        --device=/dev/nvidia0
        --gpus all
        --shm-size=8g
        --env TRANSFORMERS_OFFLINE=0 
        --env HYDRA_FULL_ERROR=1
        --volume /mnt/datadrive/TestData:/home/TestData
    steps:
        - name: Checkout repository
          uses: actions/checkout@v4
        - run: |
            python examples/nlp/rag/rag_generating.py \
            trainer.devices=1 \
            trainer.precision='bf16-mixed' \
            indexing.embedder.model_path='/home/TestData/nlp/rag_pipeline/testing_models/embedders/sbert_nemo.nemo' \
            indexing.index_path='/home/TestData/nlp/rag_pipeline/testing_data/saved_index/sample_index' \
            generating.llm.model_path='/home/TestData/nlp/rag_pipeline/testing_models/llms/megatron_gpt_125m.nemo' \
            generating.inference.tokens_to_generate=50 \
            generating.inference.greedy=False \
            generating.inference.temperature=1.0 \
            generating.query='Which art schools did I applied to?'
        - uses: "NVIDIA/NeMo/.github/actions/cancel-workflow@main"
          if: "failure()"

  L2_BioMegatron_Bert_NER_Task:
    needs: [cicd-test-container-setup]
    uses: ./.github/workflows/_test_template.yml
    with:
      RUNNER: self-hosted-azure
      SCRIPT: |
        python examples/nlp/token_classification/token_classification_train.py \
        exp_manager.exp_dir=examples/nlp/language_modeling/token_classification_results \
        trainer.max_epochs=1 \
        model.dataset.data_dir=/home/TestData/nlp/ner \
        model.language_model.pretrained_model_name=biomegatron345m_biovocab_30k_cased \
        model.tokenizer.tokenizer_name=null
      AFTER_SCRIPT: |
        rm -rf examples/nlp/language_modeling/token_classification_results

  L2_Megatron_GPT_Pretraining_and_Resume_Training_TP2:
    needs: [cicd-test-container-setup]
    runs-on: self-hosted-azure-gpus-2-h100
    timeout-minutes: 10
    container:
      image: nemoci.azurecr.io/nemo_container_${{ github.run_id }}
      options: 
        # --user 0:128
        --device=/dev/nvidia0
        --gpus all
        --shm-size=8g
        --env TRANSFORMERS_OFFLINE=0 
        --env HYDRA_FULL_ERROR=1
        --volume /mnt/datadrive/TestData:/home/TestData
    env:
      # This is to improve p2p overlap on H100
      NVTE_FWD_LAYERNORM_SM_MARGIN: 8
      NVTE_BWD_LAYERNORM_SM_MARGIN: 8
      TORCH_NCCL_AVOID_RECORD_STREAMS: 1
      NCCL_MIN_NCHANNELS: 4
      # TP overlap is not supported in docker environment
      #NVTE_UB_SPLIT_RS: 0
      #NVTE_UB_ATOMIC_GEMM_RS: 1
      #NVTE_RS_STRIDED_ATOMIC: 1
      #NVTE_UB_FP8_RS: 1
      # Increase p2p chunksize to 2MB
      NCCL_P2P_NET_CHUNKSIZE: 2097152
      # Disable gc when switching to/from validation steps
      NEMO_MANUAL_GC_IN_VALIDATION: 0
    steps:
        - name: Checkout repository
          uses: actions/checkout@v4
        - run: |
            python examples/nlp/language_modeling/megatron_gpt_pretraining.py \
            trainer.devices=2 \
            trainer.accelerator=gpu \
            trainer.log_every_n_steps=1 \
            trainer.val_check_interval=2 \
            trainer.limit_val_batches=2 \
            trainer.accumulate_grad_batches=1 \
            trainer.max_steps=3 \
            trainer.gradient_clip_val=1.0 \
            exp_manager.exp_dir=examples/nlp/language_modeling/gpt_pretrain_results \
            ++model.transformer_engine=True \
            ++model.fp8=True \
            ++model.fp8_hybrid=True \
            ++model.fp8_amax_history_len=1024 \
            ++model.fp8_amax_compute_algo=max \
            ++model.reduce_amax=True \
            ++model.use_te_rng_tracker=True \
            ++model.name=megatron_gpt_full_te_layer_autocast \
            model.ub_tp_comm_overlap=False \
            model.tensor_model_parallel_size=2 \
            model.optim.name=distributed_fused_adam \
            model.optim.lr=2e-4 \
            model.optim.sched.warmup_steps=1 \
            model.optim.sched.constant_steps=1 \
            model.optim.sched.min_lr=8e-5 \
            model.max_position_embeddings=128 \
            model.encoder_seq_length=128 \
            model.data.seq_length=128 \
            model.bias=False \
            model.bias_activation_fusion=False \
            model.bias_dropout_add_fusion=False \
            model.tokenizer.vocab_file=/home/TestData/nlp/megatron_gpt/data/gpt/vocab.json \
            model.tokenizer.merge_file=/home/TestData/nlp/megatron_gpt/data/gpt/merges.txt \
            model.num_layers=8 \
            model.hidden_size=256 \
            model.num_attention_heads=8 \
            model.activations_checkpoint_method=block \
            model.activations_checkpoint_granularity=full \
            model.activations_checkpoint_num_layers=1 \
            model.data.validation_drop_last=False \
            model.data.data_prefix=[.5,/home/TestData/nlp/megatron_gpt/data/gpt/simple_wiki_gpt_preproc_text_document,.5,/home/TestData/nlp/megatron_gpt/data/gpt/simple_wiki_gpt_preproc_text_document] \
            model.data.index_mapping_dir=examples/nlp/language_modeling/gpt_index_mappings

            python examples/nlp/language_modeling/megatron_gpt_pretraining.py \
            trainer.devices=2 \
            trainer.accelerator=gpu \
            trainer.log_every_n_steps=1 \
            trainer.val_check_interval=2 \
            trainer.limit_val_batches=2 \
            trainer.accumulate_grad_batches=1 \
            trainer.max_steps=6 \
            trainer.gradient_clip_val=1.0 \
            exp_manager.exp_dir=examples/nlp/language_modeling/gpt_pretrain_results \
            exp_manager.resume_if_exists=True \
            ++model.transformer_engine=True \
            ++model.fp8=True \
            ++model.fp8_hybrid=True \
            ++model.fp8_amax_history_len=1024 \
            ++model.fp8_amax_compute_algo=max \
            ++model.reduce_amax=True \
            ++model.use_te_rng_tracker=True \
            ++model.name=megatron_gpt_full_te_layer_autocast \
            model.ub_tp_comm_overlap=False \
            model.tensor_model_parallel_size=2 \
            model.optim.name=distributed_fused_adam \
            model.optim.lr=2e-4 \
            model.optim.sched.warmup_steps=2 \
            model.optim.sched.constant_steps=2 \
            model.optim.sched.min_lr=8e-5 \
            model.max_position_embeddings=128 \
            model.encoder_seq_length=128 \
            model.data.seq_length=128 \
            model.bias=False \
            model.bias_activation_fusion=False \
            model.bias_dropout_add_fusion=False \
            model.tokenizer.vocab_file=/home/TestData/nlp/megatron_gpt/data/gpt/vocab.json \
            model.tokenizer.merge_file=/home/TestData/nlp/megatron_gpt/data/gpt/merges.txt \
            model.num_layers=8 \
            model.hidden_size=256 \
            model.num_attention_heads=8 \
            model.activations_checkpoint_method=block \
            model.activations_checkpoint_granularity=full \
            model.activations_checkpoint_num_layers=1 \
            model.data.validation_drop_last=False \
            model.data.data_prefix=[.5,/home/TestData/nlp/megatron_gpt/data/gpt/simple_wiki_gpt_preproc_text_document,.5,/home/TestData/nlp/megatron_gpt/data/gpt/simple_wiki_gpt_preproc_text_document] \
            model.data.index_mapping_dir=examples/nlp/language_modeling/gpt_index_mappings
        
            rm -rf examples/nlp/language_modeling/gpt_pretrain_results
            rm -rf examples/nlp/language_modeling/gpt_index_mappings
        - uses: "NVIDIA/NeMo/.github/actions/cancel-workflow@main"
          if: "failure()"

  L2_Megatron_GPT_with_Rope_Pretraining_and_Resume_Training_TP2:
    needs: [cicd-test-container-setup]
    runs-on: self-hosted-azure
    timeout-minutes: 10
    container:
      image: nemoci.azurecr.io/nemo_container_${{ github.run_id }}
      options: 
        # --user 0:128
        --device=/dev/nvidia0
        --gpus all
        --shm-size=8g
        --env TRANSFORMERS_OFFLINE=0 
        --env HYDRA_FULL_ERROR=1
        --volume /mnt/datadrive/TestData:/home/TestData
    steps:
        - name: Checkout repository
          uses: actions/checkout@v4
        - run: |
           python examples/nlp/language_modeling/megatron_gpt_pretraining.py \
           trainer.devices=2 \
           trainer.accelerator=gpu \
           trainer.log_every_n_steps=1 \
           trainer.val_check_interval=2 \
           trainer.limit_val_batches=2 \
           trainer.accumulate_grad_batches=1 \
           trainer.max_steps=3 \
           trainer.gradient_clip_val=1.0 \
           exp_manager.exp_dir=examples/nlp/language_modeling/gpt_pretrain_results \
           model.tensor_model_parallel_size=2 \
           model.optim.name=fused_adam \
           model.optim.lr=2e-4 \
           model.optim.sched.warmup_steps=1 \
           model.optim.sched.constant_steps=1 \
           model.optim.sched.min_lr=8e-5 \
           model.max_position_embeddings=128 \
           model.encoder_seq_length=128 \
           model.data.seq_length=128 \
           model.position_embedding_type=rope \
           model.rotary_percentage=0.5 \
           model.bias=False \
           model.bias_activation_fusion=False \
           model.bias_dropout_add_fusion=False \
           model.tokenizer.vocab_file=/home/TestData/nlp/megatron_gpt/data/gpt/vocab.json \
           model.tokenizer.merge_file=/home/TestData/nlp/megatron_gpt/data/gpt/merges.txt \
           model.num_layers=8 \
           model.hidden_size=256 \
           model.num_attention_heads=8 \
           model.activations_checkpoint_method=block \
           model.activations_checkpoint_granularity=full \
           model.activations_checkpoint_num_layers=1 \
           model.data.data_prefix=[.5,/home/TestData/nlp/megatron_gpt/data/gpt/simple_wiki_gpt_preproc_text_document,.5,/home/TestData/nlp/megatron_gpt/data/gpt/simple_wiki_gpt_preproc_text_document] \
           model.data.index_mapping_dir=examples/nlp/language_modeling/gpt_index_mappings
        
            #  commented out to save time on github ci @adithyare
            # python examples/nlp/language_modeling/megatron_gpt_pretraining.py \
            # trainer.devices=2 \
            # trainer.accelerator=gpu \
            # trainer.log_every_n_steps=1 \
            # trainer.val_check_interval=2 \
            # trainer.limit_val_batches=1 \
            # trainer.accumulate_grad_batches=1 \
            # trainer.max_steps=6 \
            # trainer.gradient_clip_val=1.0 \
            # exp_manager.exp_dir=examples/nlp/language_modeling/gpt_pretrain_results \
            # exp_manager.resume_if_exists=True \
            # model.tensor_model_parallel_size=2 \
            # model.optim.name=fused_adam \
            # model.optim.lr=2e-4 \
            # model.optim.sched.warmup_steps=2 \
            # model.optim.sched.constant_steps=2 \
            # model.optim.sched.min_lr=8e-5 \
            # model.max_position_embeddings=128 \
            # model.encoder_seq_length=128 \
            # model.data.seq_length=128 \
            # model.position_embedding_type=rope \
            # model.rotary_percentage=0.5 \
            # model.normalization=rmsnorm \
            # model.bias=False \
            # model.bias_activation_fusion=False \
            # model.bias_dropout_add_fusion=False \
            # model.tokenizer.vocab_file=/home/TestData/nlp/megatron_gpt/data/gpt/vocab.json \
            # model.tokenizer.merge_file=/home/TestData/nlp/megatron_gpt/data/gpt/merges.txt \
            # model.num_layers=8 \
            # model.hidden_size=256 \
            # model.num_attention_heads=8 \
            # model.activations_checkpoint_method=block \
            # model.activations_checkpoint_granularity=full \
            # model.activations_checkpoint_num_layers=1 \
            # model.data.data_prefix=[.5,/home/TestData/nlp/megatron_gpt/data/gpt/simple_wiki_gpt_preproc_text_document,.5,/home/TestData/nlp/megatron_gpt/data/gpt/simple_wiki_gpt_preproc_text_document] \
            # model.data.index_mapping_dir=examples/nlp/language_modeling/gpt_index_mappings"

           rm -rf examples/nlp/language_modeling/gpt_pretrain_results
           rm -rf examples/nlp/language_modeling/gpt_index_mappings
        - uses: "NVIDIA/NeMo/.github/actions/cancel-workflow@main"
          if: "failure()"

    #  This test requires Ampere but some of the test GPUs are Volta
    #  Need to add a check for compute capability before uncommenting this test
    #  - name: L2: Megatron GPT with Rope Pretraining using Flash Attention and Resume Training TP=2
    #    when {
    #      anyOf {
    #        branch main
    #        changeRequest target: main
    #      }
    #    }
    #    failFast true
    #    - run: |
    #      python examples/nlp/language_modeling/megatron_gpt_pretraining.py \
    #      trainer.devices=2 \
    #      trainer.accelerator=gpu \
    #      trainer.log_every_n_steps=1 \
    #      trainer.val_check_interval=2 \
    #      trainer.limit_val_batches=2 \
    #      trainer.accumulate_grad_batches=1 \
    #      trainer.max_steps=3 \
    #      trainer.precision=16 \
    #      trainer.gradient_clip_val=1.0 \
    #      exp_manager.exp_dir=examples/nlp/language_modeling/gpt_pretrain_results \
    #      model.tensor_model_parallel_size=2 \
    #      model.optim.name=fused_adam \
    #      model.optim.lr=2e-4 \
    #      model.optim.sched.warmup_steps=1 \
    #      model.optim.sched.constant_steps=1 \
    #      model.optim.sched.min_lr=8e-5 \
    #      model.max_position_embeddings=128 \
    #      model.encoder_seq_length=128 \
    #      model.data.seq_length=128 \
    #      model.position_embedding_type=rope \
    #      model.rotary_percentage=0.5 \
    #      model.normalization=rmsnorm \
    #      model.bias=False \
    #      model.bias_activation_fusion=False \
    #      model.bias_dropout_add_fusion=False \
    #      model.tokenizer.vocab_file=/home/TestData/nlp/megatron_gpt/data/gpt/vocab.json \
    #      model.tokenizer.merge_file=/home/TestData/nlp/megatron_gpt/data/gpt/merges.txt \
    #      model.num_layers=8 \
    #      model.hidden_size=256 \
    #      model.num_attention_heads=8 \
    #      model.activations_checkpoint_method=block \
    #      model.activations_checkpoint_granularity=full \
    #      model.activations_checkpoint_num_layers=1 \
    #      model.data.data_prefix=[.5,/home/TestData/nlp/megatron_gpt/data/gpt/simple_wiki_gpt_preproc_text_document,.5,/home/TestData/nlp/megatron_gpt/data/gpt/simple_wiki_gpt_preproc_text_document] \
    #      model.data.index_mapping_dir=examples/nlp/language_modeling/gpt_index_mappings \
    #      model.use_flash_attention=True "
    #      #  commented out to save time on github ci @adithyare
    #      # python examples/nlp/language_modeling/megatron_gpt_pretraining.py \
    #      # trainer.devices=2 \
    #      # trainer.accelerator=gpu \
    #      # trainer.log_every_n_steps=1 \
    #      # trainer.val_check_interval=2 \
    #      # trainer.limit_val_batches=1 \
    #      # trainer.accumulate_grad_batches=1 \
    #      # trainer.max_steps=6 \
    #      # trainer.precision=16 \
    #      # trainer.gradient_clip_val=1.0 \
    #      # exp_manager.exp_dir=examples/nlp/language_modeling/gpt_pretrain_results \
    #      # exp_manager.resume_if_exists=True \
    #      # model.tensor_model_parallel_size=2 \
    #      # model.optim.name=fused_adam \
    #      # model.optim.lr=2e-4 \
    #      # model.optim.sched.warmup_steps=2 \
    #      # model.optim.sched.constant_steps=2 \
    #      # model.optim.sched.min_lr=8e-5 \
    #      # model.max_position_embeddings=128 \
    #      # model.encoder_seq_length=128 \
    #      # model.data.seq_length=128 \
    #      # model.position_embedding_type=rope \
    #      # model.rotary_percentage=0.5 \
    #      # model.normalization=rmsnorm \
    #      # model.bias=False \
    #      # model.bias_activation_fusion=False \
    #      # model.bias_dropout_add_fusion=False \
    #      # model.tokenizer.vocab_file=/home/TestData/nlp/megatron_gpt/data/gpt/vocab.json \
    #      # model.tokenizer.merge_file=/home/TestData/nlp/megatron_gpt/data/gpt/merges.txt \
    #      # model.num_layers=8 \
    #      # model.hidden_size=256 \
    #      # model.num_attention_heads=8 \
    #      # model.activations_checkpoint_method=block \
    #      # model.activations_checkpoint_granularity=full \
    #      # model.activations_checkpoint_num_layers=1 \
    #      # model.data.data_prefix=[.5,/home/TestData/nlp/megatron_gpt/data/gpt/simple_wiki_gpt_preproc_text_document,.5,/home/TestData/nlp/megatron_gpt/data/gpt/simple_wiki_gpt_preproc_text_document] \
    #      # model.data.index_mapping_dir=examples/nlp/language_modeling/gpt_index_mappings \
    #      # model.use_flash_attention=True"
    #      rm -rf examples/nlp/language_modeling/gpt_pretrain_results"
    #      rm -rf examples/nlp/language_modeling/gpt_index_mappings"
    #    }
    #  }

  L2_Megatron_GPT_with_ResetLR_Pretraining_and_Resume_Training_TP2:
    needs: [cicd-test-container-setup]
    runs-on: self-hosted-azure
    timeout-minutes: 10
    container:
      image: nemoci.azurecr.io/nemo_container_${{ github.run_id }}
      options: 
        # --user 0:128
        --device=/dev/nvidia0
        --gpus all
        --shm-size=8g
        --env TRANSFORMERS_OFFLINE=0 
        --env HYDRA_FULL_ERROR=1
        --volume /mnt/datadrive/TestData:/home/TestData
    steps:
        - name: Checkout repository
          uses: actions/checkout@v4
        - run: |
           python examples/nlp/language_modeling/megatron_gpt_pretraining.py \
           trainer.devices=2 \
           trainer.accelerator=gpu \
           trainer.log_every_n_steps=1 \
           trainer.val_check_interval=3 \
           trainer.limit_val_batches=2 \
           trainer.accumulate_grad_batches=1 \
           trainer.max_steps=3 \
           trainer.precision=bf16 \
           trainer.gradient_clip_val=1.0 \
           exp_manager.exp_dir=examples/nlp/language_modeling/gpt_pretrain_results \
           model.tensor_model_parallel_size=2 \
           model.megatron_amp_O2=True \
           model.optim.name=distributed_fused_adam \
           model.optim.lr=2e-4 \
           model.optim.sched.warmup_steps=2 \
           model.optim.sched.constant_steps=2 \
           model.optim.sched.min_lr=8e-5 \
           model.max_position_embeddings=128 \
           model.encoder_seq_length=128 \
           model.data.seq_length=128 \
           model.tokenizer.vocab_file=/home/TestData/nlp/megatron_gpt/data/gpt/vocab.json \
           model.tokenizer.merge_file=/home/TestData/nlp/megatron_gpt/data/gpt/merges.txt \
           model.num_layers=8 \
           model.hidden_size=256 \
           model.num_attention_heads=8 \
           model.data.data_prefix=[.5,/home/TestData/nlp/megatron_gpt/data/gpt/simple_wiki_gpt_preproc_text_document,.5,/home/TestData/nlp/megatron_gpt/data/gpt/simple_wiki_gpt_preproc_text_document] \
           model.data.index_mapping_dir=examples/nlp/language_modeling/gpt_index_mappings
        
           python examples/nlp/language_modeling/megatron_gpt_pretraining.py \
           trainer.devices=2 \
           trainer.accelerator=gpu \
           trainer.log_every_n_steps=1 \
           trainer.val_check_interval=3 \
           trainer.limit_val_batches=2 \
           trainer.accumulate_grad_batches=1 \
           trainer.max_steps=6 \
           trainer.precision=bf16 \
           trainer.gradient_clip_val=1.0 \
           exp_manager.exp_dir=examples/nlp/language_modeling/gpt_pretrain_results \
           exp_manager.resume_if_exists=True \
           model.reset_lr=True \
           model.tensor_model_parallel_size=2 \
           model.megatron_amp_O2=True \
           model.optim.name=distributed_fused_adam \
           model.optim.lr=2e-4 \
           model.optim.sched.warmup_steps=2 \
           model.optim.sched.constant_steps=2 \
           model.optim.sched.min_lr=8e-5 \
           model.max_position_embeddings=128 \
           model.encoder_seq_length=128 \
           model.data.seq_length=128 \
           model.tokenizer.vocab_file=/home/TestData/nlp/megatron_gpt/data/gpt/vocab.json \
           model.tokenizer.merge_file=/home/TestData/nlp/megatron_gpt/data/gpt/merges.txt \
           model.num_layers=8 \
           model.hidden_size=256 \
           model.num_attention_heads=8 \
           model.data.data_prefix=[.5,/home/TestData/nlp/megatron_gpt/data/gpt/simple_wiki_gpt_preproc_text_document,.5,/home/TestData/nlp/megatron_gpt/data/gpt/simple_wiki_gpt_preproc_text_document] \
           model.data.index_mapping_dir=examples/nlp/language_modeling/gpt_index_mappings

           rm -rf examples/nlp/language_modeling/gpt_pretrain_results
           rm -rf examples/nlp/language_modeling/gpt_index_mappings
        - uses: "NVIDIA/NeMo/.github/actions/cancel-workflow@main"
          if: "failure()"

  L2_Megatron_GPT_with_ALiBi_Pretraining_and_Resume_Training_TP2:
    needs: [cicd-test-container-setup]
    runs-on: self-hosted-azure
    timeout-minutes: 10
    container:
      image: nemoci.azurecr.io/nemo_container_${{ github.run_id }}
      options: 
        # --user 0:128
        --device=/dev/nvidia0
        --gpus all
        --shm-size=8g
        --env TRANSFORMERS_OFFLINE=0 
        --env HYDRA_FULL_ERROR=1
        --volume /mnt/datadrive/TestData:/home/TestData
    steps:
        - name: Checkout repository
          uses: actions/checkout@v4
        - run: |
            python examples/nlp/language_modeling/megatron_gpt_pretraining.py \
            trainer.devices=2 \
            trainer.accelerator=gpu \
            trainer.log_every_n_steps=1 \
            trainer.val_check_interval=2 \
            trainer.limit_val_batches=2 \
            trainer.accumulate_grad_batches=1 \
            trainer.max_steps=3 \
            trainer.gradient_clip_val=1.0 \
            exp_manager.exp_dir=examples/nlp/language_modeling/gpt_pretrain_results \
            model.tensor_model_parallel_size=2 \
            model.optim.name=fused_adam \
            model.optim.lr=2e-4 \
            model.optim.sched.warmup_steps=1 \
            model.optim.sched.constant_steps=1 \
            model.optim.sched.min_lr=8e-5 \
            model.max_position_embeddings=128 \
            model.encoder_seq_length=128 \
            model.data.seq_length=128 \
            model.position_embedding_type=alibi \
            model.bias=False \
            model.bias_activation_fusion=False \
            model.bias_dropout_add_fusion=False \
            model.tokenizer.vocab_file=/home/TestData/nlp/megatron_gpt/data/gpt/vocab.json \
            model.tokenizer.merge_file=/home/TestData/nlp/megatron_gpt/data/gpt/merges.txt \
            model.num_layers=8 \
            model.hidden_size=256 \
            model.num_attention_heads=8 \
            model.activations_checkpoint_method=block \
            model.activations_checkpoint_granularity=full \
            model.activations_checkpoint_num_layers=1 \
            model.data.data_prefix=[.5,/home/TestData/nlp/megatron_gpt/data/gpt/simple_wiki_gpt_preproc_text_document,.5,/home/TestData/nlp/megatron_gpt/data/gpt/simple_wiki_gpt_preproc_text_document] \
            model.data.index_mapping_dir=examples/nlp/language_modeling/gpt_index_mappings
        
            # not testing resume functionality to save time on ci @adithyare
            #python examples/nlp/language_modeling/megatron_gpt_pretraining.py \
            #trainer.devices=2 \
            #trainer.accelerator=gpu \
            #trainer.log_every_n_steps=1 \
            #trainer.val_check_interval=2 \
            #trainer.limit_val_batches=1 \
            #trainer.accumulate_grad_batches=1 \
            #trainer.max_steps=6 \
            #trainer.gradient_clip_val=1.0 \
            #exp_manager.exp_dir=examples/nlp/language_modeling/gpt_pretrain_results \
            #exp_manager.resume_if_exists=True \
            #model.tensor_model_parallel_size=2 \
            #model.optim.name=fused_adam \
            #model.optim.lr=2e-4 \
            #model.optim.sched.warmup_steps=2 \
            #model.optim.sched.constant_steps=2 \
            #model.optim.sched.min_lr=8e-5 \
            #model.max_position_embeddings=128 \
            #model.encoder_seq_length=128 \
            #model.data.seq_length=128 \
            #model.position_embedding_type=alibi \
            #model.normalization=rmsnorm \
            #model.bias=False \
            #model.bias_activation_fusion=False \
            #model.bias_dropout_add_fusion=False \
            #model.tokenizer.vocab_file=/home/TestData/nlp/megatron_gpt/data/gpt/vocab.json \
            #model.tokenizer.merge_file=/home/TestData/nlp/megatron_gpt/data/gpt/merges.txt \
            #model.num_layers=8 \
            #model.hidden_size=256 \
            #model.num_attention_heads=8 \
            #model.activations_checkpoint_method=block \
            #model.activations_checkpoint_granularity=full \
            #model.activations_checkpoint_num_layers=1 \
            #model.data.data_prefix=[.5,/home/TestData/nlp/megatron_gpt/data/gpt/simple_wiki_gpt_preproc_text_document,.5,/home/TestData/nlp/megatron_gpt/data/gpt/simple_wiki_gpt_preproc_text_document] \
            #model.data.index_mapping_dir=examples/nlp/language_modeling/gpt_index_mappings"
        
            rm -rf examples/nlp/language_modeling/gpt_pretrain_results
            rm -rf examples/nlp/language_modeling/gpt_index_mappings
        - uses: "NVIDIA/NeMo/.github/actions/cancel-workflow@main"
          if: "failure()"

  L2_Megatron_GPT_with_KERPLE_Pretraining_and_Resume_Training_TP2:
    needs: [cicd-test-container-setup]
    runs-on: self-hosted-azure
    timeout-minutes: 10
    container:
      image: nemoci.azurecr.io/nemo_container_${{ github.run_id }}
      options: 
        # --user 0:128
        --device=/dev/nvidia0
        --gpus all
        --shm-size=8g
        --env TRANSFORMERS_OFFLINE=0 
        --env HYDRA_FULL_ERROR=1
        --volume /mnt/datadrive/TestData:/home/TestData
    steps:
        - name: Checkout repository
          uses: actions/checkout@v4
        - run: |
            python examples/nlp/language_modeling/megatron_gpt_pretraining.py \
            trainer.devices=2 \
            trainer.accelerator=gpu \
            trainer.log_every_n_steps=1 \
            trainer.val_check_interval=2 \
            trainer.limit_val_batches=2 \
            trainer.accumulate_grad_batches=1 \
            trainer.max_steps=3 \
            trainer.gradient_clip_val=1.0 \
            exp_manager.exp_dir=examples/nlp/language_modeling/gpt_pretrain_results \
            model.tensor_model_parallel_size=2 \
            model.optim.name=fused_adam \
            model.optim.lr=2e-4 \
            model.optim.sched.warmup_steps=1 \
            model.optim.sched.constant_steps=1 \
            model.optim.sched.min_lr=8e-5 \
            model.max_position_embeddings=128 \
            model.encoder_seq_length=128 \
            model.data.seq_length=128 \
            model.position_embedding_type=kerple \
            model.bias=False \
            model.bias_activation_fusion=False \
            model.bias_dropout_add_fusion=False \
            model.tokenizer.vocab_file=/home/TestData/nlp/megatron_gpt/data/gpt/vocab.json \
            model.tokenizer.merge_file=/home/TestData/nlp/megatron_gpt/data/gpt/merges.txt \
            model.num_layers=8 \
            model.hidden_size=256 \
            model.num_attention_heads=8 \
            model.activations_checkpoint_method=block \
            model.activations_checkpoint_granularity=full \
            model.activations_checkpoint_num_layers=1 \
            model.data.data_prefix=[.5,/home/TestData/nlp/megatron_gpt/data/gpt/simple_wiki_gpt_preproc_text_document,.5,/home/TestData/nlp/megatron_gpt/data/gpt/simple_wiki_gpt_preproc_text_document] \
            model.data.index_mapping_dir=examples/nlp/language_modeling/gpt_index_mappings
            
            # commented out to save time on github ci @adithyare
            #python examples/nlp/language_modeling/megatron_gpt_pretraining.py \
            #trainer.devices=2 \
            #trainer.accelerator=gpu \
            #trainer.log_every_n_steps=1 \
            #trainer.val_check_interval=2 \
            #trainer.limit_val_batches=1 \
            #trainer.accumulate_grad_batches=1 \
            #trainer.max_steps=6 \
            #trainer.precision=16 \
            #trainer.gradient_clip_val=1.0 \
            #exp_manager.exp_dir=examples/nlp/language_modeling/gpt_pretrain_results \
            #exp_manager.resume_if_exists=True \
            #model.tensor_model_parallel_size=2 \
            #model.optim.name=fused_adam \
            #model.optim.lr=2e-4 \
            #model.optim.sched.warmup_steps=2 \
            #model.optim.sched.constant_steps=2 \
            #model.optim.sched.min_lr=8e-5 \
            #model.max_position_embeddings=128 \
            #model.encoder_seq_length=128 \
            #model.data.seq_length=128 \
            #model.position_embedding_type=kerple \
            #model.normalization=rmsnorm \
            #model.bias=False \
            #model.bias_activation_fusion=False \
            #model.bias_dropout_add_fusion=False \
            #model.tokenizer.vocab_file=/home/TestData/nlp/megatron_gpt/data/gpt/vocab.json \
            #model.tokenizer.merge_file=/home/TestData/nlp/megatron_gpt/data/gpt/merges.txt \
            #model.num_layers=8 \
            #model.hidden_size=256 \
            #model.num_attention_heads=8 \
            #model.activations_checkpoint_method=block \
            #model.activations_checkpoint_granularity=full \
            #model.activations_checkpoint_num_layers=1 \
            #model.data.data_prefix=[.5,/home/TestData/nlp/megatron_gpt/data/gpt/simple_wiki_gpt_preproc_text_document,.5,/home/TestData/nlp/megatron_gpt/data/gpt/simple_wiki_gpt_preproc_text_document] \
            #model.data.index_mapping_dir=examples/nlp/language_modeling/gpt_index_mappings"
            
            rm -rf examples/nlp/language_modeling/gpt_pretrain_results
            rm -rf examples/nlp/language_modeling/gpt_index_mappings
        - uses: "NVIDIA/NeMo/.github/actions/cancel-workflow@main"
          if: "failure()"

  L2_Megatron_GPT_Pretraining_and_Resume_Training_PP2:
    needs: [cicd-test-container-setup]
    uses: ./.github/workflows/_test_template.yml
    with:
      RUNNER: self-hosted-azure-gpus-2-h100
      SCRIPT: |
        python examples/nlp/language_modeling/megatron_gpt_pretraining.py \
        trainer.devices=2 \
        trainer.accelerator=gpu \
        trainer.log_every_n_steps=1 \
        trainer.val_check_interval=2 \
        trainer.limit_val_batches=2 \
        trainer.accumulate_grad_batches=1 \
        trainer.max_steps=3 \
        trainer.precision=bf16 \
        trainer.gradient_clip_val=1.0 \
        exp_manager.exp_dir=examples/nlp/language_modeling/gpt_pretrain_results \
        ++model.transformer_engine=True \
        ++model.fp8=True \
        ++model.fp8_hybrid=True \
        ++model.fp8_amax_history_len=1024 \
        ++model.fp8_amax_compute_algo=max \
        ++model.reduce_amax=True \
        ++model.use_te_rng_tracker=True \
        ++model.name=megatron_gpt_full_te_layer_autocast \
        model.ub_tp_comm_overlap=False \
        model.pipeline_model_parallel_size=2 \
        model.tensor_model_parallel_size=1 \
        model.mcore_gpt=True \
        model.megatron_amp_O2=True \
        model.optim.name=distributed_fused_adam \
        model.optim.lr=2e-4 \
        model.optim.sched.warmup_steps=1 \
        model.optim.sched.constant_steps=1 \
        model.optim.sched.min_lr=8e-5 \
        model.max_position_embeddings=128 \
        model.encoder_seq_length=128 \
        model.activation=fast-swiglu \
        model.bias_activation_fusion=False \
        model.hidden_dropout=0.0 \
        model.attention_dropout=0.0 \
        model.transformer_block_type=normformer \
        model.headscale=True \
        model.data.seq_length=128 \
        model.tokenizer.vocab_file=/home/TestData/nlp/megatron_gpt/data/gpt/vocab.json \
        model.tokenizer.merge_file=/home/TestData/nlp/megatron_gpt/data/gpt/merges.txt \
        model.num_layers=8 \
        model.hidden_size=256 \
        model.num_attention_heads=8 \
        model.activations_checkpoint_method=block \
        model.activations_checkpoint_granularity=full \
        model.activations_checkpoint_num_layers=1 \
        model.data.validation_drop_last=False \
        model.data.data_prefix=[.5,/home/TestData/nlp/megatron_gpt/data/gpt/simple_wiki_gpt_preproc_text_document,.5,/home/TestData/nlp/megatron_gpt/data/gpt/simple_wiki_gpt_preproc_text_document] \
        model.data.index_mapping_dir=examples/nlp/language_modeling/gpt_index_mappings

        python examples/nlp/language_modeling/megatron_gpt_pretraining.py \
        trainer.devices=2 \
        trainer.accelerator=gpu \
        trainer.log_every_n_steps=1 \
        trainer.val_check_interval=2 \
        trainer.limit_val_batches=2 \
        trainer.accumulate_grad_batches=1 \
        trainer.max_steps=6 \
        trainer.precision=bf16 \
        trainer.gradient_clip_val=1.0 \
        model.mcore_gpt=True \
        model.megatron_amp_O2=True \
        exp_manager.exp_dir=examples/nlp/language_modeling/gpt_pretrain_results \
        exp_manager.resume_if_exists=True \
        ++model.transformer_engine=True \
        ++model.fp8=True \
        ++model.fp8_hybrid=True \
        ++model.fp8_amax_history_len=1024 \
        ++model.fp8_amax_compute_algo=max \
        ++model.reduce_amax=True \
        ++model.use_te_rng_tracker=True \
        ++model.name=megatron_gpt_full_te_layer_autocast \
        model.ub_tp_comm_overlap=False \
        model.pipeline_model_parallel_size=2 \
        model.tensor_model_parallel_size=1 \
        model.optim.name=distributed_fused_adam \
        model.optim.lr=2e-4 \
        model.optim.sched.warmup_steps=2 \
        model.optim.sched.constant_steps=2 \
        model.optim.sched.min_lr=8e-5 \
        model.max_position_embeddings=128 \
        model.encoder_seq_length=128 \
        model.activation=fast-swiglu \
        model.bias_activation_fusion=False \
        model.hidden_dropout=0.0 \
        model.attention_dropout=0.0 \
        model.transformer_block_type=normformer \
        model.headscale=True \
        model.data.seq_length=128 \
        model.tokenizer.vocab_file=/home/TestData/nlp/megatron_gpt/data/gpt/vocab.json \
        model.tokenizer.merge_file=/home/TestData/nlp/megatron_gpt/data/gpt/merges.txt \
        model.num_layers=8 \
        model.hidden_size=256 \
        model.num_attention_heads=8 \
        model.activations_checkpoint_method=block \
        model.activations_checkpoint_granularity=full \
        model.activations_checkpoint_num_layers=1 \
        model.data.validation_drop_last=False \
        model.data.data_prefix=[.5,/home/TestData/nlp/megatron_gpt/data/gpt/simple_wiki_gpt_preproc_text_document,.5,/home/TestData/nlp/megatron_gpt/data/gpt/simple_wiki_gpt_preproc_text_document] \
        model.data.index_mapping_dir=examples/nlp/language_modeling/gpt_index_mappings
      AFTER_SCRIPT: |
        rm -rf examples/nlp/language_modeling/gpt_pretrain_results
        rm -rf examples/nlp/language_modeling/gpt_index_mappings

  L2_Megatron_GPT_Finetuning_PP2:
    needs: [cicd-test-container-setup]
    uses: ./.github/workflows/_test_template.yml
    with:
      RUNNER: self-hosted-azure
      SCRIPT: |
        python examples/nlp/language_modeling/tuning/megatron_gpt_finetuning.py \
        trainer.devices=2 \
        trainer.log_every_n_steps=1 \
        trainer.val_check_interval=2 \
        +trainer.limit_val_batches=2 \
        trainer.max_steps=3 \
        trainer.precision=16 \
        trainer.gradient_clip_val=1.0 \
        exp_manager.exp_dir=examples/nlp/language_modeling/gpt_sft_results \
        model.pipeline_model_parallel_size=2 \
        model.tensor_model_parallel_size=1 \
        model.restore_from_path=/home/TestData/nlp/megatron_gpt/PP2/gpt_pp2_tp1.nemo \
        model.optim.name=fused_adam \
        model.optim.lr=2e-4 \
        model.peft.peft_scheme=null \
        model.data.train_ds.micro_batch_size=1 \
        model.data.train_ds.global_batch_size=4 \
        model.data.train_ds.file_names=[/home/TestData/nlp/megatron_sft/quarel.jsonl,/home/TestData/nlp/megatron_sft/trec.jsonl] \
        model.data.train_ds.concat_sampling_probabilities=[0.3,0.7] \
        model.data.train_ds.num_workers=0 \
        model.data.test_ds.micro_batch_size=1 \
        model.data.test_ds.global_batch_size=1 \
        model.data.test_ds.file_names=[/home/TestData/nlp/megatron_sft/quarel.jsonl] \
        model.data.test_ds.names=[quarel] \
        model.data.validation_ds.micro_batch_size=1 \
        model.data.validation_ds.global_batch_size=1 \
        model.data.validation_ds.num_workers=0 \
        model.data.validation_ds.file_names=[/home/TestData/nlp/megatron_sft/quarel.jsonl] \
        model.data.validation_ds.names=[quarel]

        python examples/nlp/language_modeling/tuning/megatron_gpt_finetuning.py \
        trainer.devices=2 \
        trainer.log_every_n_steps=1 \
        trainer.val_check_interval=1 \
        +trainer.limit_val_batches=2 \
        trainer.max_steps=3 \
        trainer.precision=16 \
        trainer.gradient_clip_val=1.0 \
        exp_manager.exp_dir=examples/nlp/language_modeling/gpt_sft_results \
        model.pipeline_model_parallel_size=2 \
        model.tensor_model_parallel_size=1 \
        model.restore_from_path=/home/TestData/nlp/megatron_gpt/PP2/gpt_pp2_tp1.nemo \
        model.optim.name=fused_adam \
        model.optim.lr=2e-4 \
        model.peft.peft_scheme=null \
        model.data.train_ds.micro_batch_size=1 \
        model.data.train_ds.global_batch_size=4 \
        model.data.train_ds.file_names=[/home/TestData/nlp/megatron_sft/quarel.jsonl,/home/TestData/nlp/megatron_sft/trec.jsonl] \
        model.data.train_ds.concat_sampling_probabilities=[0.3,0.7] \
        model.data.train_ds.num_workers=0 \
        model.data.test_ds.micro_batch_size=1 \
        model.data.test_ds.global_batch_size=1 \
        model.data.test_ds.file_names=[/home/TestData/nlp/megatron_sft/quarel.jsonl] \
        model.data.test_ds.names=[quarel] \
        model.data.validation_ds.micro_batch_size=1 \
        model.data.validation_ds.global_batch_size=1 \
        model.data.validation_ds.num_workers=0 \
        model.data.validation_ds.file_names=[/home/TestData/nlp/megatron_sft/quarel.jsonl] \
        model.data.validation_ds.names=[quarel]
      AFTER_SCRIPT: |
        rm -rf examples/nlp/language_modeling/gpt_sft_results

  L2_Megatron_GPT_Finetuning_StarCoder_PP1:
    needs: [cicd-test-container-setup]
    runs-on: self-hosted-azure-gpus-1
    timeout-minutes: 10
    container:
      image: nemoci.azurecr.io/nemo_container_${{ github.run_id }}
      options: 
        # --user 0:128
        --device=/dev/nvidia0
        --gpus all
        --shm-size=8g
        --env TRANSFORMERS_OFFLINE=0 
        --env HYDRA_FULL_ERROR=1
        --volume /mnt/datadrive/TestData:/home/TestData
    steps:
        - name: Checkout repository
          uses: actions/checkout@v4
        - run: |
            python examples/nlp/language_modeling/tuning/megatron_gpt_finetuning.py \
            trainer.devices=1 \
            trainer.num_nodes=1 \
            trainer.precision=bf16 \
            trainer.max_steps=4 \
            trainer.val_check_interval=4 \
            trainer.enable_checkpointing=False \
            +trainer.limit_val_batches=2 \
            +trainer.limit_test_batches=2 \
            exp_manager.checkpoint_callback_params.save_best_model=False \
            exp_manager.exp_dir=examples/nlp/language_modeling/gpt_sft_results \
            model.peft.peft_scheme=none \
            model.optim.name=distributed_fused_adam \
            model.restore_from_path=/home/TestData/nlp/megatron_gpt/starcoder-ci-nemo/megatron_starcoder_tp1_pp1.nemo \
            model.tensor_model_parallel_size=1 \
            model.pipeline_model_parallel_size=1 \
            model.data.train_ds.file_names=[/home/TestData/nlp/megatron_sft/quarel.jsonl] \
            model.data.train_ds.num_workers=0 \
            model.data.test_ds.file_names=[/home/TestData/nlp/megatron_sft/quarel.jsonl] \
            model.data.validation_ds.num_workers=0 \
            model.data.validation_ds.file_names=[/home/TestData/nlp/megatron_sft/quarel.jsonl] \
            model.data.test_ds.num_workers=0 \
            model.data.train_ds.concat_sampling_probabilities=[1.0]
        
            rm -rf examples/nlp/language_modeling/gpt_sft_results
        - uses: "NVIDIA/NeMo/.github/actions/cancel-workflow@main"
          if: "failure()"
  
  L2_Megatron_GPT_Reranker:
    needs: [cicd-test-container-setup]
    runs-on: self-hosted-azure
    timeout-minutes: 10
    container:
      image: nemoci.azurecr.io/nemo_container_${{ github.run_id }}
      options: 
        # --user 0:128
        --device=/dev/nvidia0
        --gpus all
        --shm-size=8g
        --env TRANSFORMERS_OFFLINE=0 
        --env HYDRA_FULL_ERROR=1
        --volume /mnt/datadrive/TestData:/home/TestData
    steps:
        - name: Checkout repository
          uses: actions/checkout@v4
        - run: |
            rm -rf /home/TestData/nlp/megatron_ir/working_dir

            python examples/nlp/information_retrieval/megatron_gpt_reranker_finetuning.py \
            exp_manager.exp_dir='/home/TestData/nlp/megatron_ir/working_dir' \
            model.global_batch_size=4 \
            model.micro_batch_size=4 \
            trainer.devices=1 \
            trainer.num_nodes=1 \
            trainer.max_epochs=null \
            trainer.max_steps=20 \
            trainer.val_check_interval=10 \
            model.restore_from_path='/home/TestData/nlp/megatron_gpt/mcore_45M/megatron_llama.nemo' \
            model.peft.lora_tuning.adapter_dim=8 \
            model.data.validation_ds.file_names=[/home/TestData/nlp/megatron_ir/train.jsonl] \
            model.data.validation_ds.write_embeddings_to_file=True \
            model.data.validation_ds.output_file_path_prefix='/home/TestData/nlp/megatron_ir/working_dir/val_embs' \
            model.data.train_ds.file_names=[/home/TestData/nlp/megatron_ir/train.jsonl]


            rm -rf /home/TestData/nlp/megatron_ir/working_dir
        - uses: "NVIDIA/NeMo/.github/actions/cancel-workflow@main"
          if: "failure()"

  L2_Megatron_GPT_Embedding:
    needs: [cicd-test-container-setup]
    uses: ./.github/workflows/_test_template.yml
    with:
      RUNNER: self-hosted-azure
      SCRIPT: |
        rm -rf /home/TestData/nlp/megatron_ir/working_dir

        python examples/nlp/information_retrieval/megatron_gpt_embedding_finetuning.py \
        exp_manager.exp_dir='/home/TestData/nlp/megatron_ir/working_dir' \
        model.global_batch_size=4 \
        model.micro_batch_size=4 \
        trainer.devices=1 \
        trainer.num_nodes=1 \
        trainer.max_epochs=null \
        trainer.max_steps=20 \
        trainer.val_check_interval=10 \
        model.restore_from_path='/home/TestData/nlp/megatron_gpt/mcore_45M/megatron_llama.nemo' \
        model.peft.lora_tuning.adapter_dim=8 \
        model.data.validation_ds.query_file_names=[/home/TestData/nlp/megatron_ir/test_query.jsonl] \
        model.data.validation_ds.doc_file_names=[/home/TestData/nlp/megatron_ir/test_doc.jsonl] \
        model.data.validation_ds.write_embeddings_to_file=True \
        model.data.validation_ds.output_file_path_prefix='/home/TestData/nlp/megatron_ir/working_dir/val_embs' \
        model.data.train_ds.file_names=[/home/TestData/nlp/megatron_ir/train.jsonl]


        python examples/nlp/information_retrieval/megatron_gpt_embedding_generate.py \
        trainer.devices=1 \
        trainer.num_nodes=1 \
        model.restore_from_path='/home/TestData/nlp/megatron_gpt/mcore_45M/megatron_llama.nemo' \
        model.peft.restore_from_path='/home/TestData/nlp/megatron_ir/working_dir/megatron_gpt_peft_lora_tuning/checkpoints/megatron_gpt_peft_lora_tuning.nemo' \
        model.global_batch_size=4 \
        model.micro_batch_size=4 \
        model.peft.lora_tuning.adapter_dim=8 \
        model.data.test_ds.write_embeddings_to_file=True \
        model.data.test_ds.output_file_path_prefix='/home/TestData/nlp/megatron_ir/working_dir/test_embs' \
        model.data.test_ds.query_file_names=[/home/TestData/nlp/megatron_ir/test_query.jsonl] \
        model.data.test_ds.doc_file_names=[/home/TestData/nlp/megatron_ir/test_doc.jsonl]
      AFTER_SCRIPT: |
        rm -rf /home/TestData/nlp/megatron_ir/working_dir

  L2_Megatron_GPT_PEFT_Lora_PP2_O2:
    needs: [cicd-test-container-setup]
    uses: ./.github/workflows/_test_template.yml
    with:
      RUNNER: self-hosted-azure
      SCRIPT: |
        rm -rf /home/TestData/nlp/lora_tuning_pp2

        python examples/nlp/language_modeling/tuning/megatron_gpt_finetuning.py \
        trainer.devices=2 \
        trainer.log_every_n_steps=1 \
        trainer.max_epochs=9999 \
        trainer.max_steps=3 \
        trainer.val_check_interval=3 \
        ++trainer.limit_val_batches=2 \
        trainer.precision=bf16 \
        exp_manager.exp_dir=/home/TestData/nlp/lora_tuning_pp2 \
        model.pipeline_model_parallel_size=2 \
        model.tensor_model_parallel_size=1 \
        model.restore_from_path=/home/TestData/nlp/megatron_gpt/mcore_45M/megatron_llama.nemo \
        model.megatron_amp_O2=True \
        model.peft.peft_scheme=lora \
        model.answer_only_loss=True \
        model.micro_batch_size=1 \
        model.global_batch_size=1 \
        model.data.train_ds.file_names=[/home/TestData/nlp/megatron_sft/quarel.jsonl] \
        model.data.train_ds.concat_sampling_probabilities=[1.0] \
        model.data.train_ds.num_workers=0 \
        model.data.validation_ds.num_workers=0 \
        model.data.validation_ds.file_names=[/home/TestData/nlp/megatron_sft/quarel.jsonl] \
        model.data.validation_ds.names=[quarel]
>>>>>>> 74e32c8a
        
  #          python examples/nlp/language_modeling/megatron_gpt_pretraining.py \
  #          trainer.devices=2 \
  #          trainer.accelerator=gpu \
  #          trainer.log_every_n_steps=1 \
  #          trainer.val_check_interval=3 \
  #          trainer.limit_val_batches=2 \
  #          trainer.accumulate_grad_batches=1 \
  #          trainer.max_steps=6 \
  #          trainer.precision=bf16 \
  #          trainer.gradient_clip_val=1.0 \
  #          exp_manager.exp_dir=examples/nlp/language_modeling/gpt_pretrain_results \
  #          exp_manager.resume_if_exists=True \
  #          model.reset_lr=True \
  #          model.tensor_model_parallel_size=2 \
  #          model.megatron_amp_O2=True \
  #          model.optim.name=distributed_fused_adam \
  #          model.optim.lr=2e-4 \
  #          model.optim.sched.warmup_steps=2 \
  #          model.optim.sched.constant_steps=2 \
  #          model.optim.sched.min_lr=8e-5 \
  #          model.max_position_embeddings=128 \
  #          model.encoder_seq_length=128 \
  #          model.data.seq_length=128 \
  #          model.tokenizer.vocab_file=/home/TestData/nlp/megatron_gpt/data/gpt/vocab.json \
  #          model.tokenizer.merge_file=/home/TestData/nlp/megatron_gpt/data/gpt/merges.txt \
  #          model.num_layers=8 \
  #          model.hidden_size=256 \
  #          model.num_attention_heads=8 \
  #          model.data.data_prefix=[.5,/home/TestData/nlp/megatron_gpt/data/gpt/simple_wiki_gpt_preproc_text_document,.5,/home/TestData/nlp/megatron_gpt/data/gpt/simple_wiki_gpt_preproc_text_document] \
  #          model.data.index_mapping_dir=examples/nlp/language_modeling/gpt_index_mappings

  #          rm -rf examples/nlp/language_modeling/gpt_pretrain_results
  #          rm -rf examples/nlp/language_modeling/gpt_index_mappings
  #       - uses: "NVIDIA/NeMo/.github/actions/cancel-workflow@main"
  #         if: "failure()"

  # L2_Megatron_GPT_with_ALiBi_Pretraining_and_Resume_Training_TP2:
  #   needs: [cicd-test-container-setup]
  #   runs-on: self-hosted-azure
  #   timeout-minutes: 10
  #   container:
  #     image: nemoci.azurecr.io/nemo_container_${{ github.run_id }}
  #     options: 
  #       # --user 0:128
  #       --device=/dev/nvidia0
  #       --gpus all
  #       --shm-size=8g
  #       --env TRANSFORMERS_OFFLINE=0 
  #       --env HYDRA_FULL_ERROR=1
  #       --volume /mnt/datadrive/TestData:/home/TestData
  #   steps:
  #       - name: Checkout repository
  #         uses: actions/checkout@v4
  #       - run: |
  #           python examples/nlp/language_modeling/megatron_gpt_pretraining.py \
  #           trainer.devices=2 \
  #           trainer.accelerator=gpu \
  #           trainer.log_every_n_steps=1 \
  #           trainer.val_check_interval=2 \
  #           trainer.limit_val_batches=2 \
  #           trainer.accumulate_grad_batches=1 \
  #           trainer.max_steps=3 \
  #           trainer.gradient_clip_val=1.0 \
  #           exp_manager.exp_dir=examples/nlp/language_modeling/gpt_pretrain_results \
  #           model.tensor_model_parallel_size=2 \
  #           model.optim.name=fused_adam \
  #           model.optim.lr=2e-4 \
  #           model.optim.sched.warmup_steps=1 \
  #           model.optim.sched.constant_steps=1 \
  #           model.optim.sched.min_lr=8e-5 \
  #           model.max_position_embeddings=128 \
  #           model.encoder_seq_length=128 \
  #           model.data.seq_length=128 \
  #           model.position_embedding_type=alibi \
  #           model.bias=False \
  #           model.bias_activation_fusion=False \
  #           model.bias_dropout_add_fusion=False \
  #           model.tokenizer.vocab_file=/home/TestData/nlp/megatron_gpt/data/gpt/vocab.json \
  #           model.tokenizer.merge_file=/home/TestData/nlp/megatron_gpt/data/gpt/merges.txt \
  #           model.num_layers=8 \
  #           model.hidden_size=256 \
  #           model.num_attention_heads=8 \
  #           model.activations_checkpoint_method=block \
  #           model.activations_checkpoint_granularity=full \
  #           model.activations_checkpoint_num_layers=1 \
  #           model.data.data_prefix=[.5,/home/TestData/nlp/megatron_gpt/data/gpt/simple_wiki_gpt_preproc_text_document,.5,/home/TestData/nlp/megatron_gpt/data/gpt/simple_wiki_gpt_preproc_text_document] \
  #           model.data.index_mapping_dir=examples/nlp/language_modeling/gpt_index_mappings
        
  #           # not testing resume functionality to save time on ci @adithyare
  #           #python examples/nlp/language_modeling/megatron_gpt_pretraining.py \
  #           #trainer.devices=2 \
  #           #trainer.accelerator=gpu \
  #           #trainer.log_every_n_steps=1 \
  #           #trainer.val_check_interval=2 \
  #           #trainer.limit_val_batches=1 \
  #           #trainer.accumulate_grad_batches=1 \
  #           #trainer.max_steps=6 \
  #           #trainer.gradient_clip_val=1.0 \
  #           #exp_manager.exp_dir=examples/nlp/language_modeling/gpt_pretrain_results \
  #           #exp_manager.resume_if_exists=True \
  #           #model.tensor_model_parallel_size=2 \
  #           #model.optim.name=fused_adam \
  #           #model.optim.lr=2e-4 \
  #           #model.optim.sched.warmup_steps=2 \
  #           #model.optim.sched.constant_steps=2 \
  #           #model.optim.sched.min_lr=8e-5 \
  #           #model.max_position_embeddings=128 \
  #           #model.encoder_seq_length=128 \
  #           #model.data.seq_length=128 \
  #           #model.position_embedding_type=alibi \
  #           #model.normalization=rmsnorm \
  #           #model.bias=False \
  #           #model.bias_activation_fusion=False \
  #           #model.bias_dropout_add_fusion=False \
  #           #model.tokenizer.vocab_file=/home/TestData/nlp/megatron_gpt/data/gpt/vocab.json \
  #           #model.tokenizer.merge_file=/home/TestData/nlp/megatron_gpt/data/gpt/merges.txt \
  #           #model.num_layers=8 \
  #           #model.hidden_size=256 \
  #           #model.num_attention_heads=8 \
  #           #model.activations_checkpoint_method=block \
  #           #model.activations_checkpoint_granularity=full \
  #           #model.activations_checkpoint_num_layers=1 \
  #           #model.data.data_prefix=[.5,/home/TestData/nlp/megatron_gpt/data/gpt/simple_wiki_gpt_preproc_text_document,.5,/home/TestData/nlp/megatron_gpt/data/gpt/simple_wiki_gpt_preproc_text_document] \
  #           #model.data.index_mapping_dir=examples/nlp/language_modeling/gpt_index_mappings"
        
  #           rm -rf examples/nlp/language_modeling/gpt_pretrain_results
  #           rm -rf examples/nlp/language_modeling/gpt_index_mappings
  #       - uses: "NVIDIA/NeMo/.github/actions/cancel-workflow@main"
  #         if: "failure()"

  # L2_Megatron_GPT_with_KERPLE_Pretraining_and_Resume_Training_TP2:
  #   needs: [cicd-test-container-setup]
  #   runs-on: self-hosted-azure
  #   timeout-minutes: 10
  #   container:
  #     image: nemoci.azurecr.io/nemo_container_${{ github.run_id }}
  #     options: 
  #       # --user 0:128
  #       --device=/dev/nvidia0
  #       --gpus all
  #       --shm-size=8g
  #       --env TRANSFORMERS_OFFLINE=0 
  #       --env HYDRA_FULL_ERROR=1
  #       --volume /mnt/datadrive/TestData:/home/TestData
  #   steps:
  #       - name: Checkout repository
  #         uses: actions/checkout@v4
  #       - run: |
  #           python examples/nlp/language_modeling/megatron_gpt_pretraining.py \
  #           trainer.devices=2 \
  #           trainer.accelerator=gpu \
  #           trainer.log_every_n_steps=1 \
  #           trainer.val_check_interval=2 \
  #           trainer.limit_val_batches=2 \
  #           trainer.accumulate_grad_batches=1 \
  #           trainer.max_steps=3 \
  #           trainer.gradient_clip_val=1.0 \
  #           exp_manager.exp_dir=examples/nlp/language_modeling/gpt_pretrain_results \
  #           model.tensor_model_parallel_size=2 \
  #           model.optim.name=fused_adam \
  #           model.optim.lr=2e-4 \
  #           model.optim.sched.warmup_steps=1 \
  #           model.optim.sched.constant_steps=1 \
  #           model.optim.sched.min_lr=8e-5 \
  #           model.max_position_embeddings=128 \
  #           model.encoder_seq_length=128 \
  #           model.data.seq_length=128 \
  #           model.position_embedding_type=kerple \
  #           model.bias=False \
  #           model.bias_activation_fusion=False \
  #           model.bias_dropout_add_fusion=False \
  #           model.tokenizer.vocab_file=/home/TestData/nlp/megatron_gpt/data/gpt/vocab.json \
  #           model.tokenizer.merge_file=/home/TestData/nlp/megatron_gpt/data/gpt/merges.txt \
  #           model.num_layers=8 \
  #           model.hidden_size=256 \
  #           model.num_attention_heads=8 \
  #           model.activations_checkpoint_method=block \
  #           model.activations_checkpoint_granularity=full \
  #           model.activations_checkpoint_num_layers=1 \
  #           model.data.data_prefix=[.5,/home/TestData/nlp/megatron_gpt/data/gpt/simple_wiki_gpt_preproc_text_document,.5,/home/TestData/nlp/megatron_gpt/data/gpt/simple_wiki_gpt_preproc_text_document] \
  #           model.data.index_mapping_dir=examples/nlp/language_modeling/gpt_index_mappings
            
  #           # commented out to save time on github ci @adithyare
  #           #python examples/nlp/language_modeling/megatron_gpt_pretraining.py \
  #           #trainer.devices=2 \
  #           #trainer.accelerator=gpu \
  #           #trainer.log_every_n_steps=1 \
  #           #trainer.val_check_interval=2 \
  #           #trainer.limit_val_batches=1 \
  #           #trainer.accumulate_grad_batches=1 \
  #           #trainer.max_steps=6 \
  #           #trainer.precision=16 \
  #           #trainer.gradient_clip_val=1.0 \
  #           #exp_manager.exp_dir=examples/nlp/language_modeling/gpt_pretrain_results \
  #           #exp_manager.resume_if_exists=True \
  #           #model.tensor_model_parallel_size=2 \
  #           #model.optim.name=fused_adam \
  #           #model.optim.lr=2e-4 \
  #           #model.optim.sched.warmup_steps=2 \
  #           #model.optim.sched.constant_steps=2 \
  #           #model.optim.sched.min_lr=8e-5 \
  #           #model.max_position_embeddings=128 \
  #           #model.encoder_seq_length=128 \
  #           #model.data.seq_length=128 \
  #           #model.position_embedding_type=kerple \
  #           #model.normalization=rmsnorm \
  #           #model.bias=False \
  #           #model.bias_activation_fusion=False \
  #           #model.bias_dropout_add_fusion=False \
  #           #model.tokenizer.vocab_file=/home/TestData/nlp/megatron_gpt/data/gpt/vocab.json \
  #           #model.tokenizer.merge_file=/home/TestData/nlp/megatron_gpt/data/gpt/merges.txt \
  #           #model.num_layers=8 \
  #           #model.hidden_size=256 \
  #           #model.num_attention_heads=8 \
  #           #model.activations_checkpoint_method=block \
  #           #model.activations_checkpoint_granularity=full \
  #           #model.activations_checkpoint_num_layers=1 \
  #           #model.data.data_prefix=[.5,/home/TestData/nlp/megatron_gpt/data/gpt/simple_wiki_gpt_preproc_text_document,.5,/home/TestData/nlp/megatron_gpt/data/gpt/simple_wiki_gpt_preproc_text_document] \
  #           #model.data.index_mapping_dir=examples/nlp/language_modeling/gpt_index_mappings"
            
  #           rm -rf examples/nlp/language_modeling/gpt_pretrain_results
  #           rm -rf examples/nlp/language_modeling/gpt_index_mappings
  #       - uses: "NVIDIA/NeMo/.github/actions/cancel-workflow@main"
  #         if: "failure()"

  # L2_Megatron_GPT_Pretraining_and_Resume_Training_PP2:
  #   needs: [cicd-test-container-setup]
  #   uses: ./.github/workflows/_test_template.yml
  #   with:
  #     RUNNER: self-hosted-azure
  #     SCRIPT: |
  #       python examples/nlp/language_modeling/megatron_gpt_pretraining.py \
  #       trainer.devices=2 \
  #       trainer.log_every_n_steps=1 \
  #       trainer.val_check_interval=2 \
  #       trainer.limit_val_batches=2 \
  #       trainer.accumulate_grad_batches=1 \
  #       trainer.max_steps=3 \
  #       trainer.precision=bf16 \
  #       trainer.gradient_clip_val=1.0 \
  #       exp_manager.exp_dir=examples/nlp/language_modeling/gpt_pretrain_results \
  #       model.pipeline_model_parallel_size=2 \
  #       model.tensor_model_parallel_size=1 \
  #       model.mcore_gpt=True \
  #       model.megatron_amp_O2=True \
  #       model.optim.name=distributed_fused_adam \
  #       model.optim.lr=2e-4 \
  #       model.optim.sched.warmup_steps=1 \
  #       model.optim.sched.constant_steps=1 \
  #       model.optim.sched.min_lr=8e-5 \
  #       model.max_position_embeddings=128 \
  #       model.encoder_seq_length=128 \
  #       model.activation=fast-swiglu \
  #       model.bias_activation_fusion=False \
  #       model.hidden_dropout=0.0 \
  #       model.attention_dropout=0.0 \
  #       model.transformer_block_type=normformer \
  #       model.headscale=True \
  #       model.data.seq_length=128 \
  #       model.tokenizer.vocab_file=/home/TestData/nlp/megatron_gpt/data/gpt/vocab.json \
  #       model.tokenizer.merge_file=/home/TestData/nlp/megatron_gpt/data/gpt/merges.txt \
  #       model.num_layers=8 \
  #       model.hidden_size=256 \
  #       model.num_attention_heads=8 \
  #       model.activations_checkpoint_method=block \
  #       model.activations_checkpoint_num_layers=1 \
  #       model.data.data_prefix=[.5,/home/TestData/nlp/megatron_gpt/data/gpt/simple_wiki_gpt_preproc_text_document,.5,/home/TestData/nlp/megatron_gpt/data/gpt/simple_wiki_gpt_preproc_text_document] \
  #       model.data.index_mapping_dir=examples/nlp/language_modeling/gpt_index_mappings

  #       python examples/nlp/language_modeling/megatron_gpt_pretraining.py \
  #       trainer.devices=2 \
  #       trainer.log_every_n_steps=1 \
  #       trainer.val_check_interval=2 \
  #       trainer.limit_val_batches=2 \
  #       trainer.accumulate_grad_batches=1 \
  #       trainer.max_steps=6 \
  #       trainer.precision=bf16 \
  #       trainer.gradient_clip_val=1.0 \
  #       model.mcore_gpt=True \
  #       model.megatron_amp_O2=True \
  #       exp_manager.exp_dir=examples/nlp/language_modeling/gpt_pretrain_results \
  #       exp_manager.resume_if_exists=True \
  #       model.pipeline_model_parallel_size=2 \
  #       model.tensor_model_parallel_size=1 \
  #       model.optim.name=distributed_fused_adam \
  #       model.optim.lr=2e-4 \
  #       model.optim.sched.warmup_steps=2 \
  #       model.optim.sched.constant_steps=2 \
  #       model.optim.sched.min_lr=8e-5 \
  #       model.max_position_embeddings=128 \
  #       model.encoder_seq_length=128 \
  #       model.activation=fast-swiglu \
  #       model.bias_activation_fusion=False \
  #       model.hidden_dropout=0.0 \
  #       model.attention_dropout=0.0 \
  #       model.transformer_block_type=normformer \
  #       model.headscale=True \
  #       model.data.seq_length=128 \
  #       model.tokenizer.vocab_file=/home/TestData/nlp/megatron_gpt/data/gpt/vocab.json \
  #       model.tokenizer.merge_file=/home/TestData/nlp/megatron_gpt/data/gpt/merges.txt \
  #       model.num_layers=8 \
  #       model.hidden_size=256 \
  #       model.num_attention_heads=8 \
  #       model.activations_checkpoint_method=block \
  #       model.activations_checkpoint_num_layers=1 \
  #       model.data.data_prefix=[.5,/home/TestData/nlp/megatron_gpt/data/gpt/simple_wiki_gpt_preproc_text_document,.5,/home/TestData/nlp/megatron_gpt/data/gpt/simple_wiki_gpt_preproc_text_document] \
  #       model.data.index_mapping_dir=examples/nlp/language_modeling/gpt_index_mappings
  #     AFTER_SCRIPT: |
  #       rm -rf examples/nlp/language_modeling/gpt_pretrain_results
  #       rm -rf examples/nlp/language_modeling/gpt_index_mappings

  # L2_Megatron_GPT_Finetuning_PP2:
  #   needs: [cicd-test-container-setup]
  #   uses: ./.github/workflows/_test_template.yml
  #   with:
  #     RUNNER: self-hosted-azure
  #     SCRIPT: |
  #       python examples/nlp/language_modeling/tuning/megatron_gpt_finetuning.py \
  #       trainer.devices=2 \
  #       trainer.log_every_n_steps=1 \
  #       trainer.val_check_interval=2 \
  #       +trainer.limit_val_batches=2 \
  #       trainer.max_steps=3 \
  #       trainer.precision=16 \
  #       trainer.gradient_clip_val=1.0 \
  #       exp_manager.exp_dir=examples/nlp/language_modeling/gpt_sft_results \
  #       model.pipeline_model_parallel_size=2 \
  #       model.tensor_model_parallel_size=1 \
  #       model.restore_from_path=/home/TestData/nlp/megatron_gpt/PP2/gpt_pp2_tp1.nemo \
  #       model.optim.name=fused_adam \
  #       model.optim.lr=2e-4 \
  #       model.peft.peft_scheme=null \
  #       model.data.train_ds.micro_batch_size=1 \
  #       model.data.train_ds.global_batch_size=4 \
  #       model.data.train_ds.file_names=[/home/TestData/nlp/megatron_sft/quarel.jsonl,/home/TestData/nlp/megatron_sft/trec.jsonl] \
  #       model.data.train_ds.concat_sampling_probabilities=[0.3,0.7] \
  #       model.data.train_ds.num_workers=0 \
  #       model.data.test_ds.micro_batch_size=1 \
  #       model.data.test_ds.global_batch_size=1 \
  #       model.data.test_ds.file_names=[/home/TestData/nlp/megatron_sft/quarel.jsonl] \
  #       model.data.test_ds.names=[quarel] \
  #       model.data.validation_ds.micro_batch_size=1 \
  #       model.data.validation_ds.global_batch_size=1 \
  #       model.data.validation_ds.num_workers=0 \
  #       model.data.validation_ds.file_names=[/home/TestData/nlp/megatron_sft/quarel.jsonl] \
  #       model.data.validation_ds.names=[quarel]

  #       python examples/nlp/language_modeling/tuning/megatron_gpt_finetuning.py \
  #       trainer.devices=2 \
  #       trainer.log_every_n_steps=1 \
  #       trainer.val_check_interval=1 \
  #       +trainer.limit_val_batches=2 \
  #       trainer.max_steps=3 \
  #       trainer.precision=16 \
  #       trainer.gradient_clip_val=1.0 \
  #       exp_manager.exp_dir=examples/nlp/language_modeling/gpt_sft_results \
  #       model.pipeline_model_parallel_size=2 \
  #       model.tensor_model_parallel_size=1 \
  #       model.restore_from_path=/home/TestData/nlp/megatron_gpt/PP2/gpt_pp2_tp1.nemo \
  #       model.optim.name=fused_adam \
  #       model.optim.lr=2e-4 \
  #       model.peft.peft_scheme=null \
  #       model.data.train_ds.micro_batch_size=1 \
  #       model.data.train_ds.global_batch_size=4 \
  #       model.data.train_ds.file_names=[/home/TestData/nlp/megatron_sft/quarel.jsonl,/home/TestData/nlp/megatron_sft/trec.jsonl] \
  #       model.data.train_ds.concat_sampling_probabilities=[0.3,0.7] \
  #       model.data.train_ds.num_workers=0 \
  #       model.data.test_ds.micro_batch_size=1 \
  #       model.data.test_ds.global_batch_size=1 \
  #       model.data.test_ds.file_names=[/home/TestData/nlp/megatron_sft/quarel.jsonl] \
  #       model.data.test_ds.names=[quarel] \
  #       model.data.validation_ds.micro_batch_size=1 \
  #       model.data.validation_ds.global_batch_size=1 \
  #       model.data.validation_ds.num_workers=0 \
  #       model.data.validation_ds.file_names=[/home/TestData/nlp/megatron_sft/quarel.jsonl] \
  #       model.data.validation_ds.names=[quarel]
  #     AFTER_SCRIPT: |
  #       rm -rf examples/nlp/language_modeling/gpt_sft_results

  # L2_Megatron_GPT_Finetuning_StarCoder_PP1:
  #   needs: [cicd-test-container-setup]
  #   runs-on: self-hosted-azure-gpus-1
  #   timeout-minutes: 10
  #   container:
  #     image: nemoci.azurecr.io/nemo_container_${{ github.run_id }}
  #     options: 
  #       # --user 0:128
  #       --device=/dev/nvidia0
  #       --gpus all
  #       --shm-size=8g
  #       --env TRANSFORMERS_OFFLINE=0 
  #       --env HYDRA_FULL_ERROR=1
  #       --volume /mnt/datadrive/TestData:/home/TestData
  #   steps:
  #       - name: Checkout repository
  #         uses: actions/checkout@v4
  #       - run: |
  #           python examples/nlp/language_modeling/tuning/megatron_gpt_finetuning.py \
  #           trainer.devices=1 \
  #           trainer.num_nodes=1 \
  #           trainer.precision=bf16 \
  #           trainer.max_steps=4 \
  #           trainer.val_check_interval=4 \
  #           trainer.enable_checkpointing=False \
  #           +trainer.limit_val_batches=2 \
  #           +trainer.limit_test_batches=2 \
  #           exp_manager.checkpoint_callback_params.save_best_model=False \
  #           exp_manager.exp_dir=examples/nlp/language_modeling/gpt_sft_results \
  #           model.peft.peft_scheme=none \
  #           model.optim.name=distributed_fused_adam \
  #           model.restore_from_path=/home/TestData/nlp/megatron_gpt/starcoder-ci-nemo/megatron_starcoder_tp1_pp1.nemo \
  #           model.tensor_model_parallel_size=1 \
  #           model.pipeline_model_parallel_size=1 \
  #           model.data.train_ds.file_names=[/home/TestData/nlp/megatron_sft/quarel.jsonl] \
  #           model.data.train_ds.num_workers=0 \
  #           model.data.test_ds.file_names=[/home/TestData/nlp/megatron_sft/quarel.jsonl] \
  #           model.data.validation_ds.num_workers=0 \
  #           model.data.validation_ds.file_names=[/home/TestData/nlp/megatron_sft/quarel.jsonl] \
  #           model.data.test_ds.num_workers=0 \
  #           model.data.train_ds.concat_sampling_probabilities=[1.0]
        
  #           rm -rf examples/nlp/language_modeling/gpt_sft_results
  #       - uses: "NVIDIA/NeMo/.github/actions/cancel-workflow@main"
  #         if: "failure()"
  
  # L2_Megatron_GPT_Embedding:
  #   needs: [cicd-test-container-setup]
  #   uses: ./.github/workflows/_test_template.yml
  #   with:
  #     RUNNER: self-hosted-azure
  #     SCRIPT: |
  #       rm -rf /home/TestData/nlp/megatron_ir/working_dir

  #       python examples/nlp/information_retrieval/megatron_gpt_embedding_finetuning.py \
  #       exp_manager.exp_dir='/home/TestData/nlp/megatron_ir/working_dir' \
  #       model.global_batch_size=4 \
  #       model.micro_batch_size=4 \
  #       trainer.devices=1 \
  #       trainer.num_nodes=1 \
  #       trainer.max_epochs=null \
  #       trainer.max_steps=20 \
  #       trainer.val_check_interval=10 \
  #       model.restore_from_path='/home/TestData/nlp/megatron_gpt/mcore_45M/megatron_llama.nemo' \
  #       model.peft.lora_tuning.adapter_dim=8 \
  #       model.data.validation_ds.query_file_names=[/home/TestData/nlp/megatron_ir/test_query.jsonl] \
  #       model.data.validation_ds.doc_file_names=[/home/TestData/nlp/megatron_ir/test_doc.jsonl] \
  #       model.data.validation_ds.write_embeddings_to_file=True \
  #       model.data.validation_ds.output_file_path_prefix='/home/TestData/nlp/megatron_ir/working_dir/val_embs' \
  #       model.data.train_ds.file_names=[/home/TestData/nlp/megatron_ir/train.jsonl]


  #       python examples/nlp/information_retrieval/megatron_gpt_embedding_generate.py \
  #       trainer.devices=1 \
  #       trainer.num_nodes=1 \
  #       model.restore_from_path='/home/TestData/nlp/megatron_gpt/mcore_45M/megatron_llama.nemo' \
  #       model.peft.restore_from_path='/home/TestData/nlp/megatron_ir/working_dir/megatron_gpt_peft_lora_tuning/checkpoints/megatron_gpt_peft_lora_tuning.nemo' \
  #       model.global_batch_size=4 \
  #       model.micro_batch_size=4 \
  #       model.peft.lora_tuning.adapter_dim=8 \
  #       model.data.test_ds.write_embeddings_to_file=True \
  #       model.data.test_ds.output_file_path_prefix='/home/TestData/nlp/megatron_ir/working_dir/test_embs' \
  #       model.data.test_ds.query_file_names=[/home/TestData/nlp/megatron_ir/test_query.jsonl] \
  #       model.data.test_ds.doc_file_names=[/home/TestData/nlp/megatron_ir/test_doc.jsonl]
  #     AFTER_SCRIPT: |
  #       rm -rf /home/TestData/nlp/megatron_ir/working_dir

  # L2_Megatron_GPT_PEFT_Lora_PP2_O2:
  #   needs: [cicd-test-container-setup]
  #   uses: ./.github/workflows/_test_template.yml
  #   with:
  #     RUNNER: self-hosted-azure
  #     SCRIPT: |
  #       rm -rf /home/TestData/nlp/lora_tuning_pp2

  #       python examples/nlp/language_modeling/tuning/megatron_gpt_finetuning.py \
  #       trainer.devices=2 \
  #       trainer.log_every_n_steps=1 \
  #       trainer.max_epochs=9999 \
  #       trainer.max_steps=3 \
  #       trainer.val_check_interval=3 \
  #       ++trainer.limit_val_batches=2 \
  #       trainer.precision=bf16 \
  #       exp_manager.exp_dir=/home/TestData/nlp/lora_tuning_pp2 \
  #       model.pipeline_model_parallel_size=2 \
  #       model.tensor_model_parallel_size=1 \
  #       model.restore_from_path=/home/TestData/nlp/megatron_gpt/mcore_45M/megatron_llama.nemo \
  #       model.megatron_amp_O2=True \
  #       model.peft.peft_scheme=lora \
  #       model.answer_only_loss=True \
  #       model.micro_batch_size=1 \
  #       model.global_batch_size=1 \
  #       model.data.train_ds.file_names=[/home/TestData/nlp/megatron_sft/quarel.jsonl] \
  #       model.data.train_ds.concat_sampling_probabilities=[1.0] \
  #       model.data.train_ds.num_workers=0 \
  #       model.data.validation_ds.num_workers=0 \
  #       model.data.validation_ds.file_names=[/home/TestData/nlp/megatron_sft/quarel.jsonl] \
  #       model.data.validation_ds.names=[quarel]
        
  #       python examples/nlp/language_modeling/tuning/megatron_gpt_generate.py \
  #       model.restore_from_path=/home/TestData/nlp/megatron_gpt/mcore_45M/megatron_llama.nemo \
  #       model.peft.restore_from_path=/home/TestData/nlp/lora_tuning_pp2/megatron_gpt_peft_lora_tuning/checkpoints/megatron_gpt_peft_lora_tuning.nemo \
  #       model.pipeline_model_parallel_size=2 \
  #       model.tensor_model_parallel_size=1 \
  #       trainer.devices=2 \
  #       model.megatron_amp_O2=True \
  #       model.data.test_ds.file_names=[/home/TestData/nlp/megatron_sft/quarel_4.jsonl] \
  #       model.data.test_ds.names=['quarel4'] \
  #       model.global_batch_size=2 \
  #       model.micro_batch_size=1 \
  #       model.data.test_ds.tokens_to_generate=10 \
  #       model.data.test_ds.write_predictions_to_file=True \
  #       model.data.test_ds.output_file_path_prefix='/home/TestData/nlp/lora_tuning_pp2/out' \
  #       inference.greedy=True \
  #       inference.repetition_penalty=1.0 \
  #       inference.outfile_path='/home/TestData/nlp/lora_tuning_pp2/out.jsonl'
  #     AFTER_SCRIPT: |
  #       rm -rf /home/TestData/nlp/lora_tuning_pp2

  # L2_Megatron_GPT_PEFT_Lora_TP2_O1:
  #   needs: [cicd-test-container-setup]
  #   uses: ./.github/workflows/_test_template.yml
  #   with:
  #     RUNNER: self-hosted-azure
  #     SCRIPT: |
  #       rm -rf /home/TestData/nlp/lora_tuning_tp2

  #       python examples/nlp/language_modeling/tuning/megatron_gpt_finetuning.py \
  #       trainer.devices=2 \
  #       trainer.log_every_n_steps=1 \
  #       trainer.max_epochs=9999 \
  #       trainer.max_steps=3 \
  #       trainer.val_check_interval=3 \
  #       ++trainer.limit_val_batches=2 \
  #       trainer.precision=bf16 \
  #       exp_manager.exp_dir=/home/TestData/nlp/lora_tuning_tp2 \
  #       model.pipeline_model_parallel_size=1 \
  #       model.tensor_model_parallel_size=2 \
  #       model.restore_from_path=/home/TestData/nlp/megatron_gpt/mcore_45M/megatron_llama.nemo \
  #       model.peft.peft_scheme='lora' \
  #       model.answer_only_loss=True \
  #       model.micro_batch_size=1 \
  #       model.global_batch_size=1 \
  #       model.data.train_ds.file_names=[/home/TestData/nlp/megatron_sft/quarel.jsonl] \
  #       model.data.train_ds.concat_sampling_probabilities=[1.0] \
  #       model.data.train_ds.num_workers=0 \
  #       model.data.validation_ds.num_workers=0 \
  #       model.data.validation_ds.file_names=[/home/TestData/nlp/megatron_sft/quarel.jsonl] \
  #       model.data.validation_ds.names=[quarel]

  #       python examples/nlp/language_modeling/tuning/megatron_gpt_generate.py \
  #       model.restore_from_path=/home/TestData/nlp/megatron_gpt/mcore_45M/megatron_llama.nemo \
  #       model.peft.restore_from_path=/home/TestData/nlp/lora_tuning_tp2/megatron_gpt_peft_lora_tuning/checkpoints/megatron_gpt_peft_lora_tuning.nemo \
  #       model.tensor_model_parallel_size=2 \
  #       trainer.devices=2 \
  #       model.data.test_ds.file_names=[/home/TestData/nlp/megatron_sft/quarel_4.jsonl] \
  #       model.data.test_ds.names=['quarel4'] \
  #       model.global_batch_size=2 \
  #       model.micro_batch_size=1 \
  #       model.data.test_ds.tokens_to_generate=10 \
  #       model.data.test_ds.write_predictions_to_file=True \
  #       model.data.test_ds.output_file_path_prefix='/home/TestData/nlp/lora_tuning_tp2/out' \
  #       inference.greedy=True \
  #       inference.repetition_penalty=1.0 \
  #       inference.outfile_path='/home/TestData/nlp/lora_tuning_tp2/out.jsonl'
  #     AFTER_SCRIPT: |
  #       rm -rf /home/TestData/nlp/lora_tuning_tp2

  # L2_Megatron_GPT_Eval:
  #   needs: [cicd-test-container-setup]
  #   uses: ./.github/workflows/_test_template.yml
  #   with:
  #     RUNNER: self-hosted-azure
  #     SCRIPT: |
  #       python examples/nlp/language_modeling/megatron_gpt_eval.py \
  #           gpt_model_file=/home/TestData/nlp/megatron_gpt/125M/megatron_gpt.nemo \
  #           prompts=['How to fix GPU memory? A:'] \
  #           tensor_model_parallel_size=1 \
  #           inference.tokens_to_generate=32 \
  #           trainer.precision=32

  # L2_Megatron_GPT_Eval_PP2:
  #   needs: [cicd-test-container-setup]
  #   uses: ./.github/workflows/_test_template.yml
  #   with:
  #     RUNNER: self-hosted-azure
  #     SCRIPT: |
  #       python examples/nlp/language_modeling/megatron_gpt_eval.py \
  #           gpt_model_file=/home/TestData/nlp/megatron_gpt/PP2/gpt_pp2_tp1.nemo \
  #           server=False \
  #           tensor_model_parallel_size=1 \
  #           pipeline_model_parallel_size=2 \
  #           trainer.devices=2 \
  #           trainer.num_nodes=1 \
  #           trainer.precision=32

  # L2_Megatron_GPT_SFT_Eval_inference_seq_len_greaterThan_training_seq_len:
  #   needs: [cicd-test-container-setup]
  #   uses: ./.github/workflows/_test_template.yml
  #   with:
  #     RUNNER: self-hosted-azure
  #     SCRIPT: |
  #       python examples/nlp/language_modeling/tuning/megatron_gpt_generate.py \
  #           model.restore_from_path=/home/TestData/nlp/megatron_gpt_sft/megatron_gpt_rope_sft.nemo \
  #           model.peft.restore_from_path=null \
  #           model.data.test_ds.file_names=[/home/TestData/nlp/megatron_gpt_sft/sample.jsonl] \
  #           model.data.test_ds.names=[test] \
  #           model.data.test_ds.global_batch_size=1 \
  #           model.data.test_ds.micro_batch_size=1 \
  #           model.data.test_ds.tokens_to_generate=30 \
  #           model.data.test_ds.max_seq_length=6000 \
  #           model.data.test_ds.write_predictions_to_file=True \
  #           model.data.test_ds.output_file_path_prefix=examples/nlp/language_modeling/out \
  #           inference.greedy=True \
  #           inference.repetition_penalty=1.0 \
  #           inference.outfile_path=examples/nlp/language_modeling/out.jsonl 
  #     AFTER_SCRIPT: |
  #       rm -rf examples/nlp/language_modeling/out.jsonl

  #   # TODO: Add this test back. Test was failing on CI machines due to HW error
  #   # - name: L2: Megatron GPT Convert from Megatron-LM checkpoing and Eval
  #   #   when {
  #   #     anyOf {
  #   #       branch main
  #   #       changeRequest target: main
  #   #     }
  #   #   }
  #   #   failFast true
  #   #   - run: |
  #   #     python -m torch.distributed.launch --nproc_per_node=2 \
  #   #     examples/nlp/language_modeling/megatron_lm_ckpt_to_nemo.py \
  #   #     --checkpoint_folder=/home/TestData/nlp/megatron_gpt/data/gpt/iter_0008700 \
  #   #     --checkpoint_name=model_optim_rng.pt \
  #   #     --hparams_file=/home/TestData/nlp/megatron_gpt/data/gpt/iter_0008700/hparams.yaml \
  #   #     --nemo_file_path=examples/nlp/language_modeling/small_gpt.nemo \
  #   #     --model_type=gpt \
  #   #     --pipeline_model_parallel_size=1 \
  #   #     --gpus_per_node=2 \
  #   #     --tensor_model_parallel_size=2"
  #   #     python examples/nlp/language_modeling/megatron_gpt_eval.py \
  #   #     --gpt_model_file=examples/nlp/language_modeling/small_gpt.nemo \
  #   #     --tokens_to_generate=32 \
  #   #     --tensor_model_parallel_size=2 \
  #   #     --prompt=This is a test.
  #   #     rm examples/nlp/language_modeling/small_gpt.nemo
  
  # # L2_Megatron_Change_Partitions
  # L2_Megatron_Change_Partitions_Reduce_TP_Num_Partitions_-2_to_1-_and_PP_Num_Partitions_-1_to_2:
  #   needs: [cicd-test-container-setup]
  #   uses: ./.github/workflows/_test_template.yml
  #   with:
  #     RUNNER: self-hosted-azure
  #     SCRIPT: |
  #       python examples/nlp/language_modeling/megatron_change_num_partitions.py \
  #           --model_file /home/TestData/nlp/megatron_gpt/TP2/megatron_gpt_tp2.nemo \
  #           --target_file /home/TestData/nlp/megatron_gpt/TP2-Temp/test-reduce.nemo \
  #           --tensor_model_parallel_size 2 \
  #           --target_tensor_model_parallel_size 1 \
  #           --pipeline_model_parallel_size 1 \
  #           --target_pipeline_model_parallel_size 2
  #     AFTER_SCRIPT: |
  #       rm /home/TestData/nlp/megatron_gpt/TP2-Temp/test-reduce.nemo

  # L2_Megatron_Change_Partitions_Increase_TP_Num_Partitions_-2_to_4-_and_PP_Num_Partitions_-1_to_2:
  #   needs: [cicd-test-container-setup]
  #   uses: ./.github/workflows/_test_template.yml
  #   with:
  #     RUNNER: self-hosted-azure
  #     SCRIPT: |
  #       python examples/nlp/language_modeling/megatron_change_num_partitions.py \
  #           --model_file /home/TestData/nlp/megatron_gpt/TP2/megatron_gpt_tp2.nemo \
  #           --target_file /home/TestData/nlp/megatron_gpt/TP2-Temp/test-increase.nemo \
  #           --tensor_model_parallel_size 2 \
  #           --target_tensor_model_parallel_size 4 \
  #           --pipeline_model_parallel_size 1 \
  #           --target_pipeline_model_parallel_size 1
  #     AFTER_SCRIPT: |
  #       rm /home/TestData/nlp/megatron_gpt/TP2-Temp/test-increase.nemo

  # L2_Megatron_T5_Pretraining_and_Resume_Training_TP2:
  #   needs: [cicd-test-container-setup]
  #   uses: ./.github/workflows/_test_template.yml
  #   with:
  #     RUNNER: self-hosted-azure
  #     SCRIPT: |
  #       python examples/nlp/language_modeling/megatron_t5_pretraining.py \
  #       trainer.devices=2 \
  #       trainer.accelerator=gpu \
  #       trainer.log_every_n_steps=1 \
  #       trainer.val_check_interval=10 \
  #       trainer.limit_val_batches=2 \
  #       trainer.accumulate_grad_batches=1 \
  #       trainer.max_steps=10 \
  #       trainer.precision=16 \
  #       trainer.gradient_clip_val=1.0 \
  #       exp_manager.exp_dir=examples/nlp/language_modeling/t5_pretrain_results \
  #       model.tensor_model_parallel_size=2 \
  #       model.seq_length=128 \
  #       model.encoder.num_layers=4 \
  #       model.encoder.hidden_size=64 \
  #       model.encoder.num_attention_heads=8 \
  #       model.encoder.activation=swiglu \
  #       model.encoder.masked_softmax_fusion=False \
  #       model.encoder.bias_activation_fusion=False \
  #       model.encoder.activations_checkpoint_method=block \
  #       model.encoder.activations_checkpoint_num_layers=1 \
  #       model.encoder.position_embedding_type=relative \
  #       model.decoder.num_layers=2 \
  #       model.decoder.hidden_size=64 \
  #       model.decoder.num_attention_heads=8 \
  #       model.decoder.activation=fast-swiglu \
  #       model.decoder.masked_softmax_fusion=False \
  #       model.decoder.bias_activation_fusion=False \
  #       model.decoder.activations_checkpoint_method=block \
  #       model.decoder.activations_checkpoint_num_layers=1 \
  #       model.encoder.transformer_block_type=pre_ln \
  #       model.decoder.transformer_block_type=pre_ln \
  #       model.data.data_prefix=[.5,/home/TestData/nlp/nmt/toy_data/wmt14-de-en.src,.5,/home/TestData/nlp/nmt/toy_data/wmt14-de-en.ref] \
  #       model.data.index_mapping_dir=examples/nlp/language_modeling/t5_index_mappings \
  #       model.data.data_impl=text_mmap \
  #       +model.data.data_impl_kwargs.newline_int=10 \
  #       +model.data.data_impl_kwargs.header_lines=0 \
  #       +model.data.data_impl_kwargs.workers=null \
  #       +model.data.data_impl_kwargs.sort_dataset_paths=False \
  #       model.share_token_embeddings=False \
  #       model.share_decoder_tokens_head_embeddings=False

  #       python examples/nlp/language_modeling/megatron_t5_pretraining.py \
  #       trainer.devices=2 \
  #       trainer.accelerator=gpu \
  #       trainer.log_every_n_steps=1 \
  #       trainer.val_check_interval=1 \
  #       trainer.limit_val_batches=2 \
  #       trainer.accumulate_grad_batches=1 \
  #       trainer.max_steps=10 \
  #       trainer.precision=16 \
  #       trainer.gradient_clip_val=1.0 \
  #       exp_manager.exp_dir=examples/nlp/language_modeling/t5_pretrain_results \
  #       exp_manager.resume_if_exists=True \
  #       model.tensor_model_parallel_size=2 \
  #       model.seq_length=128 \
  #       model.encoder.num_layers=4 \
  #       model.encoder.hidden_size=64 \
  #       model.encoder.num_attention_heads=8 \
  #       model.encoder.activation=swiglu \
  #       model.encoder.masked_softmax_fusion=False \
  #       model.encoder.bias_activation_fusion=False \
  #       model.encoder.activations_checkpoint_method=block \
  #       model.encoder.activations_checkpoint_num_layers=1 \
  #       model.encoder.position_embedding_type=relative \
  #       model.decoder.num_layers=2 \
  #       model.decoder.hidden_size=64 \
  #       model.decoder.num_attention_heads=8 \
  #       model.decoder.activation=fast-swiglu \
  #       model.decoder.masked_softmax_fusion=False \
  #       model.decoder.bias_activation_fusion=False \
  #       model.decoder.activations_checkpoint_method=block \
  #       model.decoder.activations_checkpoint_num_layers=1 \
  #       model.encoder.transformer_block_type=pre_ln \
  #       model.decoder.transformer_block_type=pre_ln \
  #       model.data.data_prefix=[.5,/home/TestData/nlp/nmt/toy_data/wmt14-de-en.src,.5,/home/TestData/nlp/nmt/toy_data/wmt14-de-en.ref] \
  #       model.data.index_mapping_dir=examples/nlp/language_modeling/t5_index_mappings \
  #       model.data.data_impl=text_mmap \
  #       +model.data.data_impl_kwargs.newline_int=10 \
  #       +model.data.data_impl_kwargs.header_lines=0 \
  #       +model.data.data_impl_kwargs.workers=null \
  #       +model.data.data_impl_kwargs.sort_dataset_paths=False \
  #       model.share_token_embeddings=False \
  #       model.share_decoder_tokens_head_embeddings=False
  #     AFTER_SCRIPT: |
  #       rm -rf examples/nlp/language_modeling/t5_pretrain_results
  #       rm -rf examples/nlp/language_modeling/t5_index_mappings

  # L2_Megatron_T5_with_ALiBi_Pretraining_and_Resume_Training_TP2:
  #   needs: [cicd-test-container-setup]
  #   uses: ./.github/workflows/_test_template.yml
  #   with:
  #     RUNNER: self-hosted-azure
  #     SCRIPT: |
  #       python examples/nlp/language_modeling/megatron_t5_pretraining.py \
  #       trainer.devices=2 \
  #       trainer.accelerator=gpu \
  #       trainer.log_every_n_steps=1 \
  #       trainer.val_check_interval=10 \
  #       trainer.limit_val_batches=2 \
  #       trainer.accumulate_grad_batches=1 \
  #       trainer.max_steps=10 \
  #       trainer.precision=16 \
  #       trainer.gradient_clip_val=1.0 \
  #       exp_manager.exp_dir=examples/nlp/language_modeling/t5_pretrain_results \
  #       model.tensor_model_parallel_size=2 \
  #       model.seq_length=128 \
  #       model.encoder.num_layers=4 \
  #       model.encoder.hidden_size=64 \
  #       model.encoder.num_attention_heads=8 \
  #       model.encoder.activation=swiglu \
  #       model.encoder.masked_softmax_fusion=False \
  #       model.encoder.bias_activation_fusion=False \
  #       model.encoder.activations_checkpoint_method=block \
  #       model.encoder.activations_checkpoint_num_layers=1 \
  #       model.encoder.position_embedding_type=alibi \
  #       model.decoder.num_layers=2 \
  #       model.decoder.hidden_size=64 \
  #       model.decoder.num_attention_heads=8 \
  #       model.decoder.activation=swiglu \
  #       model.decoder.masked_softmax_fusion=False \
  #       model.decoder.bias_activation_fusion=False \
  #       model.decoder.activations_checkpoint_method=block \
  #       model.decoder.activations_checkpoint_num_layers=1 \
  #       model.encoder.transformer_block_type=pre_ln \
  #       model.decoder.transformer_block_type=pre_ln \
  #       model.data.data_prefix=[.5,/home/TestData/nlp/nmt/toy_data/wmt14-de-en.src,.5,/home/TestData/nlp/nmt/toy_data/wmt14-de-en.ref] \
  #       model.data.index_mapping_dir=examples/nlp/language_modeling/t5_index_mappings \
  #       model.data.data_impl=text_mmap \
  #       +model.data.data_impl_kwargs.newline_int=10 \
  #       +model.data.data_impl_kwargs.header_lines=0 \
  #       +model.data.data_impl_kwargs.workers=null \
  #       +model.data.data_impl_kwargs.sort_dataset_paths=False \
  #       model.share_token_embeddings=False \
  #       model.share_decoder_tokens_head_embeddings=False

  #       python examples/nlp/language_modeling/megatron_t5_pretraining.py \
  #       trainer.devices=2 \
  #       trainer.accelerator=gpu \
  #       trainer.log_every_n_steps=1 \
  #       trainer.val_check_interval=1 \
  #       trainer.limit_val_batches=2 \
  #       trainer.accumulate_grad_batches=1 \
  #       trainer.max_steps=10 \
  #       trainer.precision=16 \
  #       trainer.gradient_clip_val=1.0 \
  #       exp_manager.exp_dir=examples/nlp/language_modeling/t5_pretrain_results \
  #       exp_manager.resume_if_exists=True \
  #       model.tensor_model_parallel_size=2 \
  #       model.seq_length=128 \
  #       model.encoder.num_layers=4 \
  #       model.encoder.hidden_size=64 \
  #       model.encoder.num_attention_heads=8 \
  #       model.encoder.activation=swiglu \
  #       model.encoder.masked_softmax_fusion=False \
  #       model.encoder.bias_activation_fusion=False \
  #       model.encoder.activations_checkpoint_method=block \
  #       model.encoder.activations_checkpoint_num_layers=1 \
  #       model.encoder.position_embedding_type=alibi \
  #       model.decoder.num_layers=2 \
  #       model.decoder.hidden_size=64 \
  #       model.decoder.num_attention_heads=8 \
  #       model.decoder.activation=swiglu \
  #       model.decoder.masked_softmax_fusion=False \
  #       model.decoder.bias_activation_fusion=False \
  #       model.decoder.activations_checkpoint_method=block \
  #       model.decoder.activations_checkpoint_num_layers=1 \
  #       model.encoder.transformer_block_type=pre_ln \
  #       model.decoder.transformer_block_type=pre_ln \
  #       model.data.data_prefix=[.5,/home/TestData/nlp/nmt/toy_data/wmt14-de-en.src,.5,/home/TestData/nlp/nmt/toy_data/wmt14-de-en.ref] \
  #       model.data.index_mapping_dir=examples/nlp/language_modeling/t5_index_mappings \
  #       model.data.data_impl=text_mmap \
  #       +model.data.data_impl_kwargs.newline_int=10 \
  #       +model.data.data_impl_kwargs.header_lines=0 \
  #       +model.data.data_impl_kwargs.workers=null \
  #       +model.data.data_impl_kwargs.sort_dataset_paths=False \
  #       model.share_token_embeddings=False \
  #       model.share_decoder_tokens_head_embeddings=False
  #     AFTER_SCRIPT: |
  #       rm -rf examples/nlp/language_modeling/t5_pretrain_results
  #       rm -rf examples/nlp/language_modeling/t5_index_mappings

  # L2_Megatron_T5_with_KERPLE_Pretraining_and_Resume_Training_TP2:
  #   needs: [cicd-test-container-setup]
  #   uses: ./.github/workflows/_test_template.yml
  #   with:
  #     RUNNER: self-hosted-azure
  #     SCRIPT: |
  #       python examples/nlp/language_modeling/megatron_t5_pretraining.py \
  #       trainer.devices=2 \
  #       trainer.accelerator=gpu \
  #       trainer.log_every_n_steps=1 \
  #       trainer.val_check_interval=10 \
  #       trainer.limit_val_batches=2 \
  #       trainer.accumulate_grad_batches=1 \
  #       trainer.max_steps=10 \
  #       trainer.precision=16 \
  #       trainer.gradient_clip_val=1.0 \
  #       exp_manager.exp_dir=examples/nlp/language_modeling/t5_pretrain_results \
  #       model.tensor_model_parallel_size=2 \
  #       model.seq_length=128 \
  #       model.encoder.num_layers=4 \
  #       model.encoder.hidden_size=64 \
  #       model.encoder.num_attention_heads=8 \
  #       model.encoder.activation=swiglu \
  #       model.encoder.masked_softmax_fusion=False \
  #       model.encoder.bias_activation_fusion=False \
  #       model.encoder.activations_checkpoint_method=block \
  #       model.encoder.activations_checkpoint_num_layers=1 \
  #       model.encoder.position_embedding_type=kerple \
  #       model.decoder.num_layers=2 \
  #       model.decoder.hidden_size=64 \
  #       model.decoder.num_attention_heads=8 \
  #       model.decoder.activation=swiglu \
  #       model.decoder.masked_softmax_fusion=False \
  #       model.decoder.bias_activation_fusion=False \
  #       model.decoder.activations_checkpoint_method=block \
  #       model.decoder.activations_checkpoint_num_layers=1 \
  #       model.encoder.transformer_block_type=pre_ln \
  #       model.decoder.transformer_block_type=pre_ln \
  #       model.data.data_prefix=[.5,/home/TestData/nlp/nmt/toy_data/wmt14-de-en.src,.5,/home/TestData/nlp/nmt/toy_data/wmt14-de-en.ref] \
  #       model.data.index_mapping_dir=examples/nlp/language_modeling/t5_index_mappings \
  #       model.data.data_impl=text_mmap \
  #       +model.data.data_impl_kwargs.newline_int=10 \
  #       +model.data.data_impl_kwargs.header_lines=0 \
  #       +model.data.data_impl_kwargs.workers=null \
  #       +model.data.data_impl_kwargs.sort_dataset_paths=False \
  #       model.share_token_embeddings=False \
  #       model.share_decoder_tokens_head_embeddings=False

  #       python examples/nlp/language_modeling/megatron_t5_pretraining.py \
  #       trainer.devices=2 \
  #       trainer.accelerator=gpu \
  #       trainer.log_every_n_steps=1 \
  #       trainer.val_check_interval=1 \
  #       trainer.limit_val_batches=2 \
  #       trainer.accumulate_grad_batches=1 \
  #       trainer.max_steps=10 \
  #       trainer.precision=16 \
  #       trainer.gradient_clip_val=1.0 \
  #       exp_manager.exp_dir=examples/nlp/language_modeling/t5_pretrain_results \
  #       exp_manager.resume_if_exists=True \
  #       model.tensor_model_parallel_size=2 \
  #       model.seq_length=128 \
  #       model.encoder.num_layers=4 \
  #       model.encoder.hidden_size=64 \
  #       model.encoder.num_attention_heads=8 \
  #       model.encoder.activation=swiglu \
  #       model.encoder.masked_softmax_fusion=False \
  #       model.encoder.bias_activation_fusion=False \
  #       model.encoder.activations_checkpoint_method=block \
  #       model.encoder.activations_checkpoint_num_layers=1 \
  #       model.encoder.position_embedding_type=kerple \
  #       model.decoder.num_layers=2 \
  #       model.decoder.hidden_size=64 \
  #       model.decoder.num_attention_heads=8 \
  #       model.decoder.activation=swiglu \
  #       model.decoder.masked_softmax_fusion=False \
  #       model.decoder.bias_activation_fusion=False \
  #       model.decoder.activations_checkpoint_method=block \
  #       model.decoder.activations_checkpoint_num_layers=1 \
  #       model.encoder.transformer_block_type=pre_ln \
  #       model.decoder.transformer_block_type=pre_ln \
  #       model.data.data_prefix=[.5,/home/TestData/nlp/nmt/toy_data/wmt14-de-en.src,.5,/home/TestData/nlp/nmt/toy_data/wmt14-de-en.ref] \
  #       model.data.index_mapping_dir=examples/nlp/language_modeling/t5_index_mappings \
  #       model.data.data_impl=text_mmap \
  #       +model.data.data_impl_kwargs.newline_int=10 \
  #       +model.data.data_impl_kwargs.header_lines=0 \
  #       +model.data.data_impl_kwargs.workers=null \
  #       +model.data.data_impl_kwargs.sort_dataset_paths=False \
  #       model.share_token_embeddings=False \
  #       model.share_decoder_tokens_head_embeddings=False
  #     AFTER_SCRIPT: |
  #       rm -rf examples/nlp/language_modeling/t5_pretrain_results
  #       rm -rf examples/nlp/language_modeling/t5_index_mappings

  # L2_Megatron_T5_Pretraining_and_Resume_Training_PP2:
  #   needs: [cicd-test-container-setup]
  #   uses: ./.github/workflows/_test_template.yml
  #   with:
  #     RUNNER: self-hosted-azure
  #     SCRIPT: |
  #       python examples/nlp/language_modeling/megatron_t5_pretraining.py \
  #       trainer.devices=2 \
  #       trainer.accelerator=gpu \
  #       trainer.log_every_n_steps=1 \
  #       trainer.val_check_interval=10 \
  #       trainer.limit_val_batches=2 \
  #       trainer.accumulate_grad_batches=1 \
  #       trainer.max_steps=10 \
  #       trainer.precision=16 \
  #       trainer.gradient_clip_val=1.0 \
  #       exp_manager.exp_dir=examples/nlp/language_modeling/t5_pretrain_results \
  #       model.pipeline_model_parallel_size=2 \
  #       model.pipeline_model_parallel_split_rank=1 \
  #       model.seq_length=256 \
  #       model.encoder.num_layers=4 \
  #       model.decoder.num_layers=1 \
  #       model.encoder.hidden_size=64 \
  #       model.decoder.hidden_size=64 \
  #       model.encoder.num_attention_heads=8 \
  #       model.decoder.num_attention_heads=8 \
  #       model.decoder.ffn_hidden_size=2048 \
  #       model.encoder.activation=gelu \
  #       model.encoder.activations_checkpoint_method=block \
  #       model.encoder.activations_checkpoint_num_layers=1 \
  #       model.encoder.transformer_block_type=pre_ln \
  #       model.decoder.transformer_block_type=post_ln \
  #       model.data.data_prefix=[.5,/home/TestData/nlp/megatron_t5/data/pile_val_small_bert_tokenizer_text_document,.5,/home/TestData/nlp/megatron_t5/data/pile_val_small_bert_tokenizer_text_document] \
  #       model.data.index_mapping_dir=examples/nlp/language_modeling/t5_index_mappings

  #       python examples/nlp/language_modeling/megatron_t5_pretraining.py \
  #       trainer.devices=2 \
  #       trainer.accelerator=gpu \
  #       trainer.log_every_n_steps=1 \
  #       trainer.val_check_interval=1 \
  #       trainer.limit_val_batches=2 \
  #       trainer.accumulate_grad_batches=1 \
  #       trainer.max_steps=10 \
  #       trainer.precision=16 \
  #       trainer.gradient_clip_val=1.0 \
  #       exp_manager.exp_dir=examples/nlp/language_modeling/t5_pretrain_results \
  #       exp_manager.resume_if_exists=True \
  #       model.pipeline_model_parallel_size=2 \
  #       model.pipeline_model_parallel_split_rank=1 \
  #       model.seq_length=256 \
  #       model.encoder.num_layers=4 \
  #       model.decoder.num_layers=1 \
  #       model.encoder.hidden_size=64 \
  #       model.decoder.hidden_size=64 \
  #       model.encoder.num_attention_heads=8 \
  #       model.decoder.num_attention_heads=8 \
  #       model.decoder.ffn_hidden_size=2048 \
  #       model.encoder.activation=gelu \
  #       model.encoder.activations_checkpoint_method=block \
  #       model.encoder.activations_checkpoint_num_layers=1 \
  #       model.encoder.transformer_block_type=pre_ln \
  #       model.decoder.transformer_block_type=post_ln \
  #       model.data.data_prefix=[.5,/home/TestData/nlp/megatron_t5/data/pile_val_small_bert_tokenizer_text_document,.5,/home/TestData/nlp/megatron_t5/data/pile_val_small_bert_tokenizer_text_document] \
  #       model.data.index_mapping_dir=examples/nlp/language_modeling/t5_index_mappings
  #     AFTER_SCRIPT: |
  #       rm -rf examples/nlp/language_modeling/t5_pretrain_results
  #       rm -rf examples/nlp/language_modeling/t5_index_mappings

  # L2_Megatron_T5_w_Mixture_of_Expert_Pretraining:
  #   needs: [cicd-test-container-setup]
  #   uses: ./.github/workflows/_test_template.yml
  #   with:
  #     RUNNER: self-hosted-azure
  #     SCRIPT: |
  #       python examples/nlp/language_modeling/megatron_t5_pretraining.py \
  #       trainer.devices=2 \
  #       trainer.accelerator=gpu \
  #       trainer.log_every_n_steps=1 \
  #       trainer.val_check_interval=10 \
  #       trainer.limit_val_batches=2 \
  #       trainer.accumulate_grad_batches=1 \
  #       trainer.max_steps=10 \
  #       trainer.precision=16 \
  #       trainer.gradient_clip_val=1.0 \
  #       exp_manager.exp_dir=examples/nlp/language_modeling/t5_pretrain_results \
  #       model.pipeline_model_parallel_split_rank=1 \
  #       model.seq_length=256 \
  #       model.encoder.num_layers=4 \
  #       model.decoder.num_layers=1 \
  #       model.encoder.num_moe_experts=4 \
  #       model.decoder.num_moe_experts=4 \
  #       model.encoder.moe_frequency=3 \
  #       model.decoder.moe_frequency=1 \
  #       model.encoder.hidden_size=64 \
  #       model.decoder.hidden_size=64 \
  #       model.encoder.num_attention_heads=8 \
  #       model.decoder.num_attention_heads=8 \
  #       model.decoder.ffn_hidden_size=2048 \
  #       model.encoder.activation=gelu \
  #       model.encoder.activations_checkpoint_method=block \
  #       model.encoder.activations_checkpoint_num_layers=1 \
  #       model.encoder.transformer_block_type=pre_ln \
  #       model.decoder.transformer_block_type=post_ln \
  #       model.data.data_prefix=[.5,/home/TestData/nlp/megatron_t5/data/pile_val_small_bert_tokenizer_text_document,.5,/home/TestData/nlp/megatron_t5/data/pile_val_small_bert_tokenizer_text_document] \
  #       model.data.index_mapping_dir=examples/nlp/language_modeling/t5_index_mappings
  #     AFTER_SCRIPT: |
  #       rm -rf examples/nlp/language_modeling/t5_pretrain_results
  #       rm -rf examples/nlp/language_modeling/t5_index_mappings

  # L2_Megatron_UL2_Pretraining_and_Resume_Training_TP2:
  #   needs: [cicd-test-container-setup]
  #   uses: ./.github/workflows/_test_template.yml
  #   with:
  #     RUNNER: self-hosted-azure
  #     SCRIPT: |
  #       python examples/nlp/language_modeling/megatron_t5_pretraining.py -cn megatron_ul2_config \
  #       trainer.devices=2 \
  #       trainer.accelerator=gpu \
  #       trainer.log_every_n_steps=1 \
  #       trainer.val_check_interval=10 \
  #       trainer.limit_val_batches=2 \
  #       trainer.accumulate_grad_batches=1 \
  #       trainer.max_steps=10 \
  #       trainer.precision=16 \
  #       trainer.gradient_clip_val=1.0 \
  #       exp_manager.exp_dir=examples/nlp/language_modeling/t5_pretrain_results \
  #       model.tensor_model_parallel_size=2 \
  #       model.seq_length=128 \
  #       model.encoder.num_layers=4 \
  #       model.encoder.hidden_size=64 \
  #       model.encoder.num_attention_heads=8 \
  #       model.encoder.activation=swiglu \
  #       model.encoder.bias_activation_fusion=False \
  #       model.encoder.activations_checkpoint_method=block \
  #       model.encoder.activations_checkpoint_num_layers=1 \
  #       model.encoder.transformer_block_type=normformer \
  #       model.encoder.headscale=True \
  #       model.decoder.num_layers=4 \
  #       model.decoder.hidden_size=64 \
  #       model.decoder.num_attention_heads=8 \
  #       model.decoder.activation=geglu \
  #       model.decoder.bias_activation_fusion=False \
  #       model.decoder.activations_checkpoint_method=block \
  #       model.decoder.activations_checkpoint_num_layers=1 \
  #       model.decoder.transformer_block_type=normformer \
  #       model.decoder.headscale=False \
  #       model.data.data_prefix=[.5,/home/TestData/nlp/megatron_t5/data/pile_val_small_bert_tokenizer_text_document,.5,/home/TestData/nlp/megatron_t5/data/pile_val_small_bert_tokenizer_text_document] \
  #       model.data.index_mapping_dir=examples/nlp/language_modeling/t5_index_mappings

  #       python examples/nlp/language_modeling/megatron_t5_pretraining.py \
  #       trainer.devices=2 \
  #       trainer.accelerator=gpu \
  #       trainer.log_every_n_steps=1 \
  #       trainer.val_check_interval=1 \
  #       trainer.limit_val_batches=2 \
  #       trainer.accumulate_grad_batches=1 \
  #       trainer.max_steps=10 \
  #       trainer.precision=16 \
  #       trainer.gradient_clip_val=1.0 \
  #       exp_manager.exp_dir=examples/nlp/language_modeling/t5_pretrain_results \
  #       exp_manager.resume_if_exists=True \
  #       model.tensor_model_parallel_size=2 \
  #       model.seq_length=128 \
  #       model.encoder.num_layers=4 \
  #       model.encoder.hidden_size=64 \
  #       model.encoder.num_attention_heads=8 \
  #       model.encoder.activation=swiglu \
  #       model.encoder.bias_activation_fusion=False \
  #       model.encoder.activations_checkpoint_method=block \
  #       model.encoder.activations_checkpoint_num_layers=1 \
  #       model.encoder.transformer_block_type=normformer \
  #       model.encoder.headscale=True \
  #       model.decoder.num_layers=4 \
  #       model.decoder.hidden_size=64 \
  #       model.decoder.num_attention_heads=8 \
  #       model.decoder.activation=geglu \
  #       model.decoder.bias_activation_fusion=False \
  #       model.decoder.activations_checkpoint_method=block \
  #       model.decoder.activations_checkpoint_num_layers=1 \
  #       model.decoder.transformer_block_type=normformer \
  #       model.decoder.headscale=False \
  #       model.data.data_prefix=[.5,/home/TestData/nlp/megatron_t5/data/pile_val_small_bert_tokenizer_text_document,.5,/home/TestData/nlp/megatron_t5/data/pile_val_small_bert_tokenizer_text_document] \
  #       model.data.index_mapping_dir=examples/nlp/language_modeling/t5_index_mappings
  #     AFTER_SCRIPT: |
  #       rm -rf examples/nlp/language_modeling/t5_pretrain_results
  #       rm -rf examples/nlp/language_modeling/t5_index_mappings

  L2_Megatron_T5_Eval:
    needs: [cicd-test-container-setup]
    uses: ./.github/workflows/_test_template.yml
    with:
      RUNNER: self-hosted-azure
      SCRIPT: |
        python examples/nlp/language_modeling/megatron_t5_eval.py \
            --model_file /home/TestData/nlp/megatron_t5/8m/megatron_t5_8m-refactor.nemo \
            --prompt 'How do I fix my GPU memory issue? I am seeing <mask> out of memory.' \
            --tensor_model_parallel_size 1

  L2_Megatron_Core_T5_Eval:
    needs: [cicd-test-container-setup]
    uses: ./.github/workflows/_test_template.yml
    with:
      RUNNER: self-hosted-azure
      SCRIPT: |
        NVTE_FLASH_ATTN=0 NVTE_FUSED_ATTN=0 python examples/nlp/language_modeling/megatron_t5_eval.py \
            --model_file /home/TestData/nlp/megatron_t5/220m/megatron_mcore_t5_220m.nemo \
            --prompt 'How do I fix my GPU memory issue? I am seeing <mask> out of memory.' \
            --tensor_model_parallel_size 1

  # L2_Megatron_BART_Pretraining_and_Resume_Training_TP2:
  #   needs: [cicd-test-container-setup]
  #   uses: ./.github/workflows/_test_template.yml
  #   with:
  #     RUNNER: self-hosted-azure
  #     SCRIPT: |
  #       python examples/nlp/language_modeling/megatron_bart_pretraining.py \
  #       trainer.devices=2 \
  #       trainer.accelerator=gpu \
  #       trainer.log_every_n_steps=1 \
  #       trainer.val_check_interval=2 \
  #       trainer.limit_val_batches=2 \
  #       trainer.accumulate_grad_batches=1 \
  #       trainer.max_steps=3 \
  #       trainer.precision=16 \
  #       trainer.gradient_clip_val=1.0 \
  #       exp_manager.exp_dir=examples/nlp/language_modeling/bart_pretrain_results \
  #       model.tensor_model_parallel_size=2 \
  #       model.seq_length=128 \
  #       model.encoder.num_layers=4 \
  #       model.encoder.hidden_size=64 \
  #       model.encoder.num_attention_heads=8 \
  #       model.encoder.activation='reglu' \
  #       model.encoder.bias_activation_fusion=False \
  #       model.encoder.activations_checkpoint_method='block' \
  #       model.encoder.activations_checkpoint_num_layers=1 \
  #       model.decoder.num_layers=4 \
  #       model.decoder.hidden_size=64 \
  #       model.decoder.num_attention_heads=8 \
  #       model.decoder.activation='reglu' \
  #       model.decoder.bias_activation_fusion=False \
  #       model.decoder.activations_checkpoint_method='block' \
  #       model.decoder.activations_checkpoint_num_layers=1 \
  #       model.data.data_prefix='{train:[1.0,/home/TestData/nlp/megatron_t5/data/pile_val_small_bert_tokenizer_text_document],test:[/home/TestData/nlp/megatron_t5/data/pile_val_small_bert_tokenizer_text_document], validation:[/home/TestData/nlp/megatron_t5/data/pile_val_small_bert_tokenizer_text_document]}'

  #       python examples/nlp/language_modeling/megatron_bart_pretraining.py \
  #       trainer.devices=2 \
  #       trainer.accelerator=gpu \
  #       trainer.log_every_n_steps=1 \
  #       trainer.val_check_interval=2 \
  #       trainer.limit_val_batches=5 \
  #       trainer.accumulate_grad_batches=1 \
  #       trainer.max_steps=6 \
  #       trainer.precision=16 \
  #       trainer.gradient_clip_val=1.0 \
  #       exp_manager.exp_dir=examples/nlp/language_modeling/bart_pretrain_results \
  #       exp_manager.resume_if_exists=True \
  #       model.tensor_model_parallel_size=2 \
  #       model.seq_length=128 \
  #       model.encoder.num_layers=4 \
  #       model.encoder.hidden_size=64 \
  #       model.encoder.num_attention_heads=8 \
  #       model.encoder.activation='reglu' \
  #       model.encoder.bias_activation_fusion=False \
  #       model.encoder.activations_checkpoint_method='block' \
  #       model.encoder.activations_checkpoint_num_layers=1 \
  #       model.decoder.num_layers=4 \
  #       model.decoder.hidden_size=64 \
  #       model.decoder.num_attention_heads=8 \
  #       model.decoder.activation='reglu' \
  #       model.decoder.bias_activation_fusion=False \
  #       model.decoder.activations_checkpoint_method='block' \
  #       model.decoder.activations_checkpoint_num_layers=1 \
  #       model.data.data_prefix='{train:[1.0,/home/TestData/nlp/megatron_t5/data/pile_val_small_bert_tokenizer_text_document],test:[/home/TestData/nlp/megatron_t5/data/pile_val_small_bert_tokenizer_text_document], validation:[/home/TestData/nlp/megatron_t5/data/pile_val_small_bert_tokenizer_text_document]}'
  #     AFTER_SCRIPT: |
  #       rm -rf examples/nlp/language_modeling/bart_pretrain_results

  # L2_Megatron_BART_Pretraining_and_Resume_Training_PP2:
  #   needs: [cicd-test-container-setup]
  #   uses: ./.github/workflows/_test_template.yml
  #   with:
  #     RUNNER: self-hosted-azure
  #     SCRIPT: |
  #       python examples/nlp/language_modeling/megatron_bart_pretraining.py \
  #       trainer.devices=2 \
  #       trainer.accelerator=gpu \
  #       trainer.log_every_n_steps=1 \
  #       trainer.val_check_interval=10 \
  #       trainer.limit_val_batches=2 \
  #       trainer.accumulate_grad_batches=1 \
  #       trainer.max_steps=10 \
  #       trainer.precision=16 \
  #       trainer.gradient_clip_val=1.0 \
  #       exp_manager.exp_dir=examples/nlp/language_modeling/bart_pretrain_results \
  #       model.pipeline_model_parallel_size=2 \
  #       model.pipeline_model_parallel_split_rank=1 \
  #       model.seq_length=256 \
  #       model.encoder.num_layers=4 \
  #       model.encoder.hidden_size=64 \
  #       model.encoder.num_attention_heads=8 \
  #       model.encoder.activation=geglu \
  #       model.encoder.bias_activation_fusion=False \
  #       model.encoder.activations_checkpoint_method=block \
  #       model.encoder.activations_checkpoint_num_layers=1 \
  #       model.decoder.num_layers=4 \
  #       model.decoder.hidden_size=64 \
  #       model.decoder.num_attention_heads=8 \
  #       model.decoder.activation=geglu \
  #       model.decoder.bias_activation_fusion=False \
  #       model.decoder.activations_checkpoint_method=block \
  #       model.decoder.activations_checkpoint_num_layers=1 \
  #       model.data.respect_document_boundaries=False \
  #       model.data.data_prefix=[.5,/home/TestData/nlp/megatron_t5/data/pile_val_small_bert_tokenizer_text_document,.5,/home/TestData/nlp/megatron_t5/data/pile_val_small_bert_tokenizer_text_document]

  #       python examples/nlp/language_modeling/megatron_bart_pretraining.py \
  #       trainer.devices=2 \
  #       trainer.accelerator=gpu \
  #       trainer.log_every_n_steps=1 \
  #       trainer.val_check_interval=1 \
  #       trainer.limit_val_batches=2 \
  #       trainer.accumulate_grad_batches=1 \
  #       trainer.max_steps=10 \
  #       trainer.precision=16 \
  #       trainer.gradient_clip_val=1.0 \
  #       exp_manager.exp_dir=examples/nlp/language_modeling/bart_pretrain_results \
  #       exp_manager.resume_if_exists=True \
  #       model.pipeline_model_parallel_size=2 \
  #       model.pipeline_model_parallel_split_rank=1 \
  #       model.seq_length=256 \
  #       model.encoder.num_layers=4 \
  #       model.encoder.hidden_size=64 \
  #       model.encoder.num_attention_heads=8 \
  #       model.encoder.activation=geglu \
  #       model.encoder.bias_activation_fusion=False \
  #       model.encoder.activations_checkpoint_method=block \
  #       model.encoder.activations_checkpoint_num_layers=1 \
  #       model.decoder.num_layers=4 \
  #       model.decoder.hidden_size=64 \
  #       model.decoder.num_attention_heads=8 \
  #       model.decoder.activation=geglu \
  #       model.decoder.bias_activation_fusion=False \
  #       model.decoder.activations_checkpoint_method=block \
  #       model.decoder.activations_checkpoint_num_layers=1 \
  #       model.data.respect_document_boundaries=False \
  #       model.data.data_prefix=[.5,/home/TestData/nlp/megatron_t5/data/pile_val_small_bert_tokenizer_text_document,.5,/home/TestData/nlp/megatron_t5/data/pile_val_small_bert_tokenizer_text_document]
  #     AFTER_SCRIPT: |
  #       rm -rf examples/nlp/language_modeling/bart_pretrain_results

  L2_Megatron_T5_PEFT_Lora_TP2:
    needs: [cicd-test-container-setup]
    uses: ./.github/workflows/_test_template.yml
    with:
      RUNNER: self-hosted-azure
      SCRIPT: |
        rm -rf /home/TestData/nlp/t5_lora_tuning_tp2

        python examples/nlp/language_modeling/tuning/megatron_t5_finetuning.py \
        trainer.devices=2 \
        trainer.log_every_n_steps=1 \
        trainer.max_epochs=9999 \
        trainer.max_steps=3 \
        trainer.val_check_interval=3 \
        ++trainer.limit_val_batches=2 \
        trainer.precision=16 \
        exp_manager.exp_dir=/home/TestData/nlp/t5_lora_tuning_tp2 \
        model.pipeline_model_parallel_size=1 \
        model.tensor_model_parallel_size=2 \
        model.restore_from_path=/home/TestData/nlp/megatron_t5/8m/megatron_t5_8m_tp2.nemo \
        model.peft.peft_scheme=lora \
        model.answer_only_loss=True \
        model.micro_batch_size=1 \
        model.global_batch_size=1 \
        model.data.train_ds.file_names=[/home/TestData/nlp/megatron_sft/quarel.jsonl] \
        model.data.train_ds.concat_sampling_probabilities=[1.0] \
        model.data.train_ds.num_workers=0 \
        model.data.validation_ds.num_workers=0 \
        model.data.validation_ds.file_names=[/home/TestData/nlp/megatron_sft/quarel.jsonl] \
        model.data.validation_ds.names=[quarel]

        python examples/nlp/language_modeling/tuning/megatron_t5_generate.py \
        model.restore_from_path=/home/TestData/nlp/megatron_t5/8m/megatron_t5_8m_tp2.nemo \
        model.peft.restore_from_path=/home/TestData/nlp/t5_lora_tuning_tp2/megatron_t5_peft_lora_tuning/checkpoints/megatron_t5_peft_lora_tuning.nemo \
        model.peft.restore_from_ckpt_name=null \
        model.peft.restore_from_hparams_path=null \
        model.tensor_model_parallel_size=2 \
        trainer.devices=2 \
        model.data.test_ds.file_names=[/home/TestData/nlp/megatron_sft/quarel_4.jsonl] \
        model.data.test_ds.names=[quarel4] \
        model.global_batch_size=2 \
        model.micro_batch_size=1 \
        model.data.test_ds.tokens_to_generate=10 \
        model.data.test_ds.write_predictions_to_file=True \
        model.data.test_ds.output_file_path_prefix=/home/TestData/nlp/t5_lora_tuning_tp2/out \
        inference.greedy=True \
        inference.repetition_penalty=1.0 \
        inference.outfile_path=/home/TestData/nlp/t5_lora_tuning_tp2/out.jsonl
      AFTER_SCRIPT: |
        rm -rf /home/TestData/nlp/t5_lora_tuning_tp2

  L2_Megatron_Core_T5_PEFT_Lora_TP2:
    needs: [cicd-test-container-setup]
    uses: ./.github/workflows/_test_template.yml
    with:
      RUNNER: self-hosted-azure
      SCRIPT: |
        rm -rf /home/TestData/nlp/mcore_t5_lora_tuning_tp2

        NVTE_FUSED_ATTN=0 NVTE_FLASH_ATTN=0 python examples/nlp/language_modeling/tuning/megatron_t5_finetuning.py \
        trainer.devices=2 \
        trainer.log_every_n_steps=1 \
        trainer.max_epochs=9999 \
        trainer.max_steps=3 \
        trainer.val_check_interval=3 \
        ++trainer.limit_val_batches=2 \
        trainer.precision=16 \
        exp_manager.exp_dir=/home/TestData/nlp/mcore_t5_lora_tuning_tp2 \
        model.pipeline_model_parallel_size=1 \
        model.tensor_model_parallel_size=2 \
        model.restore_from_path=/home/TestData/nlp/megatron_t5/220m/megatron_mcore_t5_220m.nemo \
        model.peft.peft_scheme=lora \
        model.answer_only_loss=True \
        model.micro_batch_size=1 \
        model.global_batch_size=1 \
        model.data.train_ds.file_names=[/home/TestData/nlp/megatron_sft/quarel.jsonl] \
        model.data.train_ds.concat_sampling_probabilities=[1.0] \
        model.data.train_ds.num_workers=0 \
        model.data.validation_ds.num_workers=0 \
        model.data.validation_ds.file_names=[/home/TestData/nlp/megatron_sft/quarel.jsonl] \
        model.data.validation_ds.names=[quarel]

        NVTE_FUSED_ATTN=0 NVTE_FLASH_ATTN=0 python examples/nlp/language_modeling/tuning/megatron_t5_generate.py \
        model.restore_from_path=/home/TestData/nlp/megatron_t5/220m/megatron_mcore_t5_220m.nemo \
        model.peft.restore_from_path=/home/TestData/nlp/mcore_t5_lora_tuning_tp2/megatron_t5_peft_lora_tuning/checkpoints/megatron_t5_peft_lora_tuning.nemo \
        model.peft.restore_from_ckpt_name=null \
        model.peft.restore_from_hparams_path=null \
        model.tensor_model_parallel_size=2 \
        trainer.devices=2 \
        model.data.test_ds.file_names=[/home/TestData/nlp/megatron_sft/quarel_4.jsonl] \
        model.data.test_ds.names=[quarel4] \
        model.global_batch_size=1 \
        model.micro_batch_size=1 \
        model.data.test_ds.tokens_to_generate=10 \
        model.data.test_ds.write_predictions_to_file=True \
        model.data.test_ds.output_file_path_prefix=/home/TestData/nlp/mcore_t5_lora_tuning_tp2/out \
        inference.greedy=True \
        inference.repetition_penalty=1.0 \
        inference.outfile_path=/home/TestData/nlp/mcore_t5_lora_tuning_tp2/out.jsonl
      AFTER_SCRIPT: |
        rm -rf /home/TestData/nlp/mcore_t5_lora_tuning_tp2

  # # L2: Megatron Mock Data Generation                
  # L2_Megatron_Mock_Data_Generation_MockGPTDataset:
  #   needs: [cicd-test-container-setup]
  #   uses: ./.github/workflows/_test_template.yml
  #   with:
  #     RUNNER: self-hosted-azure
  #     SCRIPT: |
  #       python examples/nlp/language_modeling/megatron_gpt_pretraining.py \
  #           trainer.max_steps=10 \
  #           trainer.limit_val_batches=7 \
  #           trainer.val_check_interval=10 \
  #           exp_manager.exp_dir=examples/nlp/language_modeling/gpt_pretrain_results \
  #           model.mcore_gpt=True \
  #           model.data.data_impl=mock \
  #           model.data.data_prefix=[]

  # L2_Megatron_Mock_Data_Generation_MockT5Dataset:
  #   needs: [cicd-test-container-setup]
  #   uses: ./.github/workflows/_test_template.yml
  #   with:
  #     RUNNER: self-hosted-azure
  #     SCRIPT: |
  #       python examples/nlp/language_modeling/megatron_t5_pretraining.py \
  #       trainer.max_steps=10 \
  #       trainer.limit_val_batches=3 \
  #       trainer.val_check_interval=10 \
  #       exp_manager.exp_dir=examples/nlp/language_modeling/t5_pretrain_results \
  #       model.data.data_impl=mock \
  #       model.data.data_prefix=[]
  #     AFTER_SCRIPT: |
  #       rm -rf examples/nlp/language_modeling/t5_pretrain_results

  # # L2: TTS Fast dev runs 1
  # L2_TTS_Fast_dev_runs_1_Tacotron_2:
  #   needs: [cicd-test-container-setup]
  #   uses: ./.github/workflows/_test_template.yml
  #   with:
  #     RUNNER: self-hosted-azure-gpus-1
  #     SCRIPT: |
  #       python examples/tts/tacotron2.py \
  #       train_dataset=/home/TestData/an4_dataset/an4_train.json \
  #       validation_datasets=/home/TestData/an4_dataset/an4_val.json \
  #       trainer.devices=1 \
  #       trainer.accelerator="gpu" \
  #       +trainer.limit_train_batches=1 +trainer.limit_val_batches=1 trainer.max_epochs=1 \
  #       trainer.strategy=auto \
  #       model.decoder.decoder_rnn_dim=256 \
  #       model.decoder.attention_rnn_dim=1024 \
  #       model.decoder.prenet_dim=128 \
  #       model.postnet.postnet_n_convolutions=3 \
  #       model.train_ds.dataloader_params.batch_size=4 \
  #       model.train_ds.dataloader_params.num_workers=0 \
  #       model.validation_ds.dataloader_params.batch_size=4 \
  #       model.validation_ds.dataloader_params.num_workers=0 \
  #       ~model.text_normalizer \
  #       ~model.text_normalizer_call_kwargs \
  #       ~trainer.check_val_every_n_epoch

  # L2_TTS_Fast_dev_runs_1_WaveGlow:
  #   needs: [cicd-test-container-setup]
  #   uses: ./.github/workflows/_test_template.yml
  #   with:
  #     RUNNER: self-hosted-azure
  #     SCRIPT: |
  #       python examples/tts/waveglow.py \
  #       train_dataset=/home/TestData/an4_dataset/an4_train.json \
  #       validation_datasets=/home/TestData/an4_dataset/an4_val.json \
  #       trainer.devices="[0]" \
  #       +trainer.limit_train_batches=1 +trainer.limit_val_batches=1 trainer.max_epochs=1 \
  #       trainer.strategy=auto \
  #       model.train_ds.dataloader_params.batch_size=4 \
  #       model.train_ds.dataloader_params.num_workers=0 \
  #       model.validation_ds.dataloader_params.batch_size=4 \
  #       model.validation_ds.dataloader_params.num_workers=0 \
  #       model.waveglow.n_flows=4 \
  #       model.waveglow.n_wn_layers=2 \
  #       model.waveglow.n_wn_channels=32 \
  #       ~trainer.check_val_every_n_epoch

  # L2_TTS_Fast_dev_runs_1_FastPitch:
  #   needs: [cicd-test-container-setup]
  #   uses: ./.github/workflows/_test_template.yml
  #   with:
  #     RUNNER: self-hosted-azure
  #     SCRIPT: |
  #       python examples/tts/fastpitch.py \
  #       --config-name fastpitch_align_v1.05 \
  #       train_dataset=/home/TestData/an4_dataset/an4_train.json \
  #       validation_datasets=/home/TestData/an4_dataset/an4_val.json \
  #       sup_data_path=/home/TestData/an4_dataset/beta_priors \
  #       trainer.devices="[0]" \
  #       +trainer.limit_train_batches=1 \
  #       +trainer.limit_val_batches=1 \
  #       trainer.max_epochs=1 \
  #       trainer.strategy=auto \
  #       model.pitch_mean=212.35873413085938 \
  #       model.pitch_std=68.52806091308594 \
  #       model.train_ds.dataloader_params.batch_size=4 \
  #       model.train_ds.dataloader_params.num_workers=0 \
  #       model.validation_ds.dataloader_params.batch_size=4 \
  #       model.validation_ds.dataloader_params.num_workers=0 \
  #       model.symbols_embedding_dim=64 \
  #       model.input_fft.d_inner=384 \
  #       model.input_fft.n_layer=2 \
  #       model.output_fft.d_inner=384 \
  #       model.output_fft.n_layer=2 \
  #       ~trainer.check_val_every_n_epoch \
  #       ~model.text_normalizer \
  #       ~model.text_normalizer_call_kwargs

  # # OPTIONAL_L2_TTS_Fast_dev_runs_1_RADTTS:
  # #   needs: [cicd-test-container-setup]
  # #   runs-on: self-hosted-azure
  # #   timeout-minutes: 10
  # #   container:
  # #     image: nemoci.azurecr.io/nemo_container_${{ github.run_id }}
  # #     options: 
  # #       # --user 0:128
  # #       --device=/dev/nvidia0
  # #       --gpus all
  # #       --shm-size=8g
  # #       --env TRANSFORMERS_OFFLINE=0 
  # #       --env HYDRA_FULL_ERROR=1
  # #       --volume /mnt/datadrive/TestData:/home/TestData
  # #   steps:
  # #       - name: Checkout repository
  # #         uses: actions/checkout@v4
  # #       - run: |
  # #           python examples/tts/radtts.py \
  # #           train_dataset=/home/TestData/an4_dataset/an4_train.json \
  # #           validation_datasets=/home/TestData/an4_dataset/an4_val.json \
  # #           sup_data_path=/home/TestData/an4_dataset/radtts_beta_priors \
  # #           trainer.devices="[0]" \
  # #           +trainer.limit_train_batches=1 \
  # #           +trainer.limit_val_batches=1 \
  # #           trainer.max_epochs=1 \
  # #           trainer.strategy=auto \
  # #           model.pitch_mean=212.35873413085938 \
  # #           model.pitch_std=68.52806091308594 \
  # #           model.train_ds.dataloader_params.batch_size=4 \
  # #           model.train_ds.dataloader_params.num_workers=0 \
  # #           model.validation_ds.dataloader_params.batch_size=4 \
  # #           model.validation_ds.dataloader_params.num_workers=0 \
  # #           export_dir=/home/TestData/radtts_test \
  # #           model.optim.lr=0.0001 \
  # #           model.modelConfig.decoder_use_partial_padding=True \
  # #           ~trainer.check_val_every_n_epoch \
  # #           ~model.text_normalizer \
  # #           ~model.text_normalizer_call_kwargs
  # #       #- uses: "NVIDIA/NeMo/.github/actions/cancel-workflow@main"
  # #       #  if: "failure()"

  # L2_TTS_Fast_dev_runs_1_Mixer-TTS:
  #   needs: [cicd-test-container-setup]
  #   uses: ./.github/workflows/_test_template.yml
  #   with:
  #     RUNNER: self-hosted-azure
  #     SCRIPT: |
  #       python examples/tts/mixer_tts.py \
  #       train_dataset=/home/TestData/an4_dataset/an4_train.json \
  #       validation_datasets=/home/TestData/an4_dataset/an4_val.json \
  #       sup_data_path=/home/TestData/an4_dataset/sup_data \
  #       trainer.devices="[0]" \
  #       +trainer.limit_train_batches=1 \
  #       +trainer.limit_val_batches=1 \
  #       trainer.max_epochs=1 \
  #       trainer.strategy=auto \
  #       model.pitch_mean=212.35873413085938 \
  #       model.pitch_std=68.52806091308594 \
  #       model.train_ds.dataloader_params.batch_size=4 \
  #       model.train_ds.dataloader_params.num_workers=0 \
  #       model.validation_ds.dataloader_params.batch_size=4 \
  #       model.validation_ds.dataloader_params.num_workers=0 \
  #       ~trainer.check_val_every_n_epoch \
  #       ~model.text_normalizer \
  #       ~model.text_normalizer_call_kwargs

  # L2_TTS_Fast_dev_runs_1_Hifigan:
  #   needs: [cicd-test-container-setup]
  #   uses: ./.github/workflows/_test_template.yml
  #   with:
  #     RUNNER: self-hosted-azure
  #     SCRIPT: |
  #       python examples/tts/hifigan.py \
  #       train_dataset=/home/TestData/an4_dataset/an4_train.json \
  #       validation_datasets=/home/TestData/an4_dataset/an4_val.json \
  #       trainer.devices="[0]" \
  #       +trainer.limit_train_batches=1 \
  #       +trainer.limit_val_batches=1 \
  #       +trainer.max_epochs=1 \
  #       trainer.strategy=auto \
  #       model.train_ds.dataloader_params.batch_size=4 \
  #       model.train_ds.dataloader_params.num_workers=0 \
  #       model.validation_ds.dataloader_params.batch_size=4 \
  #       model.validation_ds.dataloader_params.num_workers=0 \
  #       model.generator.upsample_initial_channel=64 \
  #       +model.debug=true \
  #       ~trainer.check_val_every_n_epoch

  # # L2: NeRF
  # # L2_NeRF_DreamFusion:
  # #   needs: [cicd-test-container-setup]
  # #   runs-on: self-hosted-azure
  # #   container:
  # #     image: nemoci.azurecr.io/nemo_container_${{ github.run_id }}
  # #     options: 
  # #       # --user 0:128
  # #       --device=/dev/nvidia0
  # #       --gpus all
  # #       --shm-size=8g 
  # #       --env TRANSFORMERS_OFFLINE=0 
  # #       --env HYDRA_FULL_ERROR=1
  # #       --volume /mnt/datadrive/TestData:/home/TestData
  # #   steps:
  # #       - name: Checkout repository
  # #         uses: actions/checkout@v4
  # #       - run: |
  # #           python examples/multimodal/text_to_image/nerf/main.py \
  # #           trainer.num_nodes=1 \
  # #           trainer.devices="[0]" \
  # #           trainer.max_steps=1000 \
  # #           model.prompt="a DSLR photo of a delicious hamburger" \
  # #           exp_manager.exp_dir=examples/multimodal/text_to_image/nerf/dreamfusion_results
  # #
  # #           rm -rf examples/multimodal/text_to_image/nerf/dreamfusion_results
  # #       - uses: "NVIDIA/NeMo/.github/actions/cancel-workflow@main"
  # #         if: "failure()"

  # Speech_Checkpoints_tests:
  #   needs: [cicd-test-container-setup]
  #   uses: ./.github/workflows/_test_template.yml
  #   with:
  #     RUNNER: self-hosted-azure
  #     TIMEOUT: 20
  #     SCRIPT: |
  #       CUDA_VISIBLE_DEVICES=0 python examples/asr/speech_to_text_eval.py \
  #           pretrained_name=QuartzNet15x5Base-En  \
  #           dataset_manifest=/home/TestData/librispeech/librivox-dev-other.json \
  #           batch_size=64 \
  #           tolerance=0.1012
  #     AFTER_SCRIPT: |
  #       rm -f examples/asr/evaluation_transcripts.json

  # L2_Stable_Diffusion_Training:
  #   needs: [cicd-test-container-setup]
  #   uses: ./.github/workflows/_test_template.yml
  #   with:
  #     RUNNER: self-hosted-azure-gpus-1
  #     SCRIPT: |
  #       rm -rf examples/multimodal/text_to_image/sd_train_results

  #       python examples/multimodal/text_to_image/stable_diffusion/sd_train.py \
  #       trainer.devices=1 \
  #       trainer.max_steps=3 \
  #       +trainer.val_check_interval=10 \
  #       trainer.limit_val_batches=2 \
  #       trainer.gradient_clip_val=0 \
  #       exp_manager.exp_dir=examples/multimodal/text_to_image/sd_train_results \
  #       exp_manager.create_checkpoint_callback=False \
  #       exp_manager.resume_if_exists=False \
  #       model.resume_from_checkpoint=null \
  #       model.precision=16 \
  #       model.micro_batch_size=1 \
  #       model.global_batch_size=1 \
  #       model.first_stage_key=moments \
  #       model.cond_stage_key=encoded \
  #       +model.load_vae=False \
  #       +model.load_unet=False \
  #       +model.load_encoder=False \
  #       model.parameterization=v \
  #       model.load_only_unet=False \
  #       model.text_embedding_dropout_rate=0.0 \
  #       model.inductor=True \
  #       model.inductor_cudagraphs=False \
  #       model.capture_cudagraph_iters=15 \
  #       +model.unet_config.num_head_channels=64 \
  #       +model.unet_config.use_linear_in_transformer=True \
  #       model.unet_config.context_dim=1024 \
  #       model.unet_config.use_flash_attention=null \
  #       model.unet_config.resblock_gn_groups=16 \
  #       model.unet_config.unet_precision=fp16 \
  #       +model.unet_config.timesteps=1000 \
  #       model.optim.name=megatron_fused_adam \
  #       +model.optim.capturable=True \
  #       +model.optim.master_weights=True \
  #       model.optim.weight_decay=0.01 \
  #       model.first_stage_config.from_pretrained=null \
  #       model.data.num_workers=16 \
  #       model.data.synthetic_data=True
  #     AFTER_SCRIPT: |
  #       rm -rf examples/multimodal/text_to_image/sd_train_results

  Nemo_CICD_Test:
    needs: 
      - L0_Unit_Tests_GPU
      - L0_Unit_Tests_CPU
      # - L2_Community_LLM_Checkpoints_tests_Llama
      # - L2_Community_LLM_Checkpoints_tests_StarCoder
      # - L2_Community_LLM_Checkpoints_tests_Falcon
      # #- OPTIONAL_L2_Community_LLM_Checkpoints_tests_Baichuan2
      # - ASR_dev_run_Speech_to_Text
      # - ASR_dev_run_Speech_to_Text_WPE_-_CitriNet
      # - ASR_dev_run_Speech_Pre-training_-_CitriNet
      # - ASR_dev_run_Speech_To_Text_Finetuning
      # #- OPTIONAL_ASR_dev_run_Speech_To_Text_HF_Finetuning
      # - ASR_dev_run_Speech_to_Text_WPE_-_Conformer
      # - ASR_dev_run-part_two_Speech_to_Text_WPE_-_Squeezeformer
      # - L2_Speech_to_Text_EMA
      # - L2_Speaker_dev_run_Speaker_Recognition
      # - L2_Speaker_dev_run_Speaker_Diarization
      # - L2_Speaker_dev_run_Speech_to_Label
      # - L2_Speaker_dev_run_Speaker_Diarization_with_ASR_Inference
      # - L2_Speaker_dev_run_Clustering_Diarizer_Inference
      # - L2_Speaker_dev_run_Neural_Diarizer_Inference
      # - L2_Speaker_dev_run_Multispeaker_ASR_Data_Simulation
      # - L2_ASR_Multi-dataloader_dev_run_Speech_to_Text_multi-dataloader
      # - L2_ASR_Multi-dataloader_dev_run_Speech_to_Label_multi-dataloader
      # - L2_ASR_Adapters_Linear_Adapters
      # - L2_ASR_Adapters_RelPos_MHA_Adapters
      # - L2_Speech_Transcription_Speech_to_Text_Transcribe
      # - L2_Transducer_alignment_Running_pytest
      # - L2_Segmentation_Tool_Parallel_ctc_segmentation_test_L2_Eng_CitriNet_with_wav
      # - L2_Segmentation_Tool_Parallel_ctc_segmentation_test_L2_Ru_QN_with_mp3
      # - L2_G2P_Models_G2P_Conformer_training_evaluation_and_inference
      # - L2_G2P_Models_HeteronymClassificationModel_training_evaluation_and_inference
      # - L2_Duplex_Text_Normalization_with_Tarred_dataset
      # - L2_Intent_and_Slot_Classification_Tasks_Intent_and_Slot_Classification
      # - L2_Intent_and_Slot_Classification_Tasks_Multi-Label_Intent_and_Slot_Classification
      # - L2_Parallel_NLP_Examples2_NER_finetuning_from_pretrained_Test
      # - L2_Parallel_NLP_Examples2_Punctuation_and_capitalization_finetuning_from_pretrained_test
      # - L2_Parallel_NLP_Examples2_NER_with_TurkuNLP__bert-base-finnish-cased-v1
      # - L2_Parallel_NLP_Examples2_Evaluation_script_for_Token_Classification
      # - L2_Parallel_NLP_Examples2_Evaluation_script_for_Punctuation
      # - L2_Pretraining_BERT_pretraining_from_Text
      # - L2_Pretraining_BERT_from_Preprocessed
      # - L2_NMT_Attention_is_All_You_Need_Training_NMT_Training_Post-LN
      # - L2_NMT_Attention_is_All_You_Need_Training_NMT_Training_Pre-LN
      # - L2_NMT_Attention_is_All_You_Need_Training_NMT_Multi-Validation
      # - L2_NMT_Attention_is_All_You_Need_Inference
      # - L2_NMT_Attention_is_All_You_Need_Finetuning
      # - L2_NMT_Tarred_Dataset_Creation_Auto_Tarred_Dataset_Creation
      # - L2_NMT_Tarred_Dataset_Creation_Script_Tarred_Dataset_Creation
      # - L2_Megatron_NMT_Training_TP2
      # - L2_Megatron_BART_Perceiver_MIM_Training_TP2
      # - L2_Megatron_Bert_Pretraining_and_Resume_Training_with_Pipeline_Parallelism
      # - L2_Megatron_Bert_Pretraining_and_Resume_Training
      # - L2_Megatron_Core_Bert_Pretraining_and_Resume_Training
      # - L2_Legacy_Megatron_RETRO_Pretraining_and_Resume_Training
      # - L2_Megatron_RETRO_Pretraining_and_Resume_Training
      # - L2_RAG_Pipeline_Indexing
      # - L2_RAG_Pipeline_Generating
      # - L2_BioMegatron_Bert_NER_Task
      # - L2_Megatron_GPT_Pretraining_and_Resume_Training_TP2
      # - L2_Megatron_GPT_with_Rope_Pretraining_and_Resume_Training_TP2
      # - L2_Megatron_GPT_with_ResetLR_Pretraining_and_Resume_Training_TP2
      # - L2_Megatron_GPT_with_ALiBi_Pretraining_and_Resume_Training_TP2
      # - L2_Megatron_GPT_with_KERPLE_Pretraining_and_Resume_Training_TP2
      # - L2_Megatron_GPT_Pretraining_and_Resume_Training_PP2
      # - L2_Megatron_GPT_Finetuning_PP2
      # - L2_Megatron_GPT_Finetuning_StarCoder_PP1
      # - L2_Megatron_GPT_Embedding 
      # - L2_Megatron_GPT_PEFT_Lora_PP2_O2
      # - L2_Megatron_GPT_PEFT_Lora_TP2_O1
      # - L2_Megatron_GPT_Eval
      # - L2_Megatron_GPT_Eval_PP2
      # - L2_Megatron_GPT_SFT_Eval_inference_seq_len_greaterThan_training_seq_len
      # - L2_Megatron_Change_Partitions_Reduce_TP_Num_Partitions_-2_to_1-_and_PP_Num_Partitions_-1_to_2
      # - L2_Megatron_Change_Partitions_Increase_TP_Num_Partitions_-2_to_4-_and_PP_Num_Partitions_-1_to_2
      # - L2_Megatron_T5_Pretraining_and_Resume_Training_TP2
      # - L2_Megatron_T5_with_ALiBi_Pretraining_and_Resume_Training_TP2
      # - L2_Megatron_T5_with_KERPLE_Pretraining_and_Resume_Training_TP2
      # - L2_Megatron_T5_Pretraining_and_Resume_Training_PP2
      # - L2_Megatron_T5_w_Mixture_of_Expert_Pretraining
      # - L2_Megatron_UL2_Pretraining_and_Resume_Training_TP2
      - L2_Megatron_T5_Eval
      - L2_Megatron_Core_T5_Eval
      # - L2_Megatron_BART_Pretraining_and_Resume_Training_TP2
      # - L2_Megatron_BART_Pretraining_and_Resume_Training_PP2
      - L2_Megatron_T5_PEFT_Lora_TP2
      - L2_Megatron_Core_T5_PEFT_Lora_TP2
      # - L2_Megatron_Mock_Data_Generation_MockGPTDataset
      # - L2_Megatron_Mock_Data_Generation_MockT5Dataset
      # - L2_TTS_Fast_dev_runs_1_Tacotron_2
      # - L2_TTS_Fast_dev_runs_1_WaveGlow
      # - L2_TTS_Fast_dev_runs_1_FastPitch
      # #- OPTIONAL_L2_TTS_Fast_dev_runs_1_RADTTS
      # - L2_TTS_Fast_dev_runs_1_Mixer-TTS
      # - L2_TTS_Fast_dev_runs_1_Hifigan
      # - Speech_Checkpoints_tests
      # - L2_Stable_Diffusion_Training
    if: always()
    runs-on: ubuntu-latest
    steps:  
      - if: ${{ always() }}
        id: pipeline-conclusion
        run: |
          # Slack notifications are send only on test failure (not cancelled):
          FAILED=${{ contains(needs.*.outputs.conclusion, 'failure') }}
          echo "FAILED=$FAILED" >> $GITHUB_OUTPUT

          # Mark as successful if no job was cancelled:
          SUCCESS=${{ !contains(needs.*.result, 'cancelled') }}
          echo "SUCCESS=$SUCCESS" >> $GITHUB_OUTPUT

      # This should depend on all the tests so we block/unblock based on all tests passing
      - if: ${{ always() && steps.pipeline-conclusion.outputs.SUCCESS == 'true' }}
        run: exit 0

      - if: ${{ always() && steps.pipeline-conclusion.outputs.FAILED == 'true' }}
        name: Checkout repository
        uses: actions/checkout@v4
      
      - if: ${{ always() && steps.pipeline-conclusion.outputs.FAILED == 'true' && env.SLACK_WEBHOOK != '' }}
        env: 
          SLACK_WEBHOOK: ${{ secrets.SLACK_WEBHOOK }}
        run: |
          set -x

          PR_INFO=$(curl -L \
            -H "Accept: application/vnd.github+json" \
            -H "Authorization: Bearer ${{ secrets.GITHUB_TOKEN }}" \
            -H "X-GitHub-Api-Version: 2022-11-28" \
            https://api.github.com/repos/${{ github.repository }}/pulls/${{ github.event.number }}
          )
          PR_URL=$(echo -E $PR_INFO | jq '.html_url' | tr -d '"')
          PR_TITLE=$(echo -E $PR_INFO | jq '.title' | tr -d '"')
          
          PIPELINE_URL=${{ github.server_url }}/${{ github.repository }}/actions/runs/${{ github.run_id }}
          BASE_MESSAGE='
            {
              "blocks": [
                {
                  "type": "section",
                  "text": {
                    "type": "mrkdwn",
                    "text": "🚨 *CI/CD failure at <'$PIPELINE_URL'|NeMo CI>*."
                  }
                }
              ]
            }
          '

          # We are close to reaching 100 jobs: Once we break that barrier, we have to iterate pages
          JOBS_URL="https://api.github.com/repos/${{ github.repository }}/actions/runs/${{ github.run_id }}/jobs?per_page=100"  
          SUMMARY="[]"
          while IFS= read -r JOB; do
            JOB_NAME="$(echo $JOB | jq '.key' | tr -d '"') / main"
            JOB_ID=$(curl -s -H "Authorization: token ${{ secrets.GITHUB_TOKEN }}" $JOBS_URL | jq --arg job_name "$JOB_NAME" -r '.jobs[] | select(.name == $job_name) | .id')
            JOB_URL="https://github.com/${{ github.repository }}/actions/runs/${{ github.run_id }}/job/$JOB_ID"

            LOGS=$(echo $JOB | yq '(.value.outputs.log | @base64d)' | tr -d '"')

            SUMMARY=$(echo "$SUMMARY" | jq \
              --arg pr "<$PR_URL|$PR_TITLE>" \
              --arg job "<$JOB_URL|$JOB_NAME>" \
              --arg logs "$LOGS" \
              --arg author "<https://github.com/${{ github.actor }}|${{ github.actor }}>" \
              --arg branch "<https://github.com/${{ github.repository }}/tree/${{ github.head_ref || github.ref_name }}|${{ github.head_ref || github.ref_name }}>"\
              '. += [
              {
                "type": "section",
                "text": {
                  "type": "mrkdwn",
                  "text": (
                    "PR: " + $pr
                    + "\nJob: " + $job
                    + "\nAuthor: " + $author
                    + "\nBranch: " + $branch
                    + "\nLogs:" 
                    + "```\n" + $logs + "\n```" 
                  )
                }
              }
            ]')
          done <<<$(echo '${{ toJSON(needs) }}' | jq -c 'to_entries | .[] | select(.value.outputs.conclusion == "failure")')

          MESSAGE=$(echo $BASE_MESSAGE | jq -c --argjson summary "$SUMMARY" '.blocks += $summary')

          curl -X POST -H "Content-type: application/json" --data "$MESSAGE" ${{ secrets.SLACK_WEBHOOK }}

      - if: ${{ always() && steps.pipeline-conclusion.outputs.SUCCESS == 'false' }}
        run: |
          exit 1<|MERGE_RESOLUTION|>--- conflicted
+++ resolved
@@ -2577,7 +2577,6 @@
   #       - uses: "NVIDIA/NeMo/.github/actions/cancel-workflow@main"
   #         if: "failure()"
 
-<<<<<<< HEAD
   #   #  This test requires Ampere but some of the test GPUs are Volta
   #   #  Need to add a check for compute capability before uncommenting this test
   #   #  - name: L2: Megatron GPT with Rope Pretraining using Flash Attention and Resume Training TP=2
@@ -2716,1007 +2715,6 @@
   #          model.num_attention_heads=8 \
   #          model.data.data_prefix=[.5,/home/TestData/nlp/megatron_gpt/data/gpt/simple_wiki_gpt_preproc_text_document,.5,/home/TestData/nlp/megatron_gpt/data/gpt/simple_wiki_gpt_preproc_text_document] \
   #          model.data.index_mapping_dir=examples/nlp/language_modeling/gpt_index_mappings
-=======
-  L2_RAG_Pipeline_Indexing:
-    needs: [cicd-test-container-setup]
-    runs-on: self-hosted-azure
-    timeout-minutes: 10
-    container:
-      image: nemoci.azurecr.io/nemo_container_${{ github.run_id }}
-      options: 
-        # --user 0:128
-        --device=/dev/nvidia0
-        --gpus all
-        --shm-size=8g
-        --env TRANSFORMERS_OFFLINE=0 
-        --env HYDRA_FULL_ERROR=1
-        --volume /mnt/datadrive/TestData:/home/TestData
-    steps:
-        - name: Checkout repository
-          uses: actions/checkout@v4
-        - run: |
-            python examples/nlp/rag/rag_indexing.py \
-            trainer.num_nodes=1 \
-            trainer.devices=1 \
-            trainer.precision='bf16-mixed' \
-            indexing.embedder.model_path='/home/TestData/nlp/rag_pipeline/testing_models/embedders/sbert_nemo.nemo' \
-            indexing.embedder.embed_batch_size=128 \
-            indexing.data.data_path='/home/TestData/nlp/rag_pipeline/testing_data/corpus_data/sample_data' \
-            indexing.data.chunk_size=256 \
-            indexing.data.chunk_overlap=10 \
-            indexing.index_path='/home/TestData/nlp/rag_pipeline/testing_data/saved_index/sample_index'
-        - uses: "NVIDIA/NeMo/.github/actions/cancel-workflow@main"
-          if: "failure()"
-
-  L2_RAG_Pipeline_Generating:
-    needs: [cicd-test-container-setup]
-    runs-on: self-hosted-azure
-    timeout-minutes: 10
-    container:
-      image: nemoci.azurecr.io/nemo_container_${{ github.run_id }}
-      options: 
-        # --user 0:128
-        --device=/dev/nvidia0
-        --gpus all
-        --shm-size=8g
-        --env TRANSFORMERS_OFFLINE=0 
-        --env HYDRA_FULL_ERROR=1
-        --volume /mnt/datadrive/TestData:/home/TestData
-    steps:
-        - name: Checkout repository
-          uses: actions/checkout@v4
-        - run: |
-            python examples/nlp/rag/rag_generating.py \
-            trainer.devices=1 \
-            trainer.precision='bf16-mixed' \
-            indexing.embedder.model_path='/home/TestData/nlp/rag_pipeline/testing_models/embedders/sbert_nemo.nemo' \
-            indexing.index_path='/home/TestData/nlp/rag_pipeline/testing_data/saved_index/sample_index' \
-            generating.llm.model_path='/home/TestData/nlp/rag_pipeline/testing_models/llms/megatron_gpt_125m.nemo' \
-            generating.inference.tokens_to_generate=50 \
-            generating.inference.greedy=False \
-            generating.inference.temperature=1.0 \
-            generating.query='Which art schools did I applied to?'
-        - uses: "NVIDIA/NeMo/.github/actions/cancel-workflow@main"
-          if: "failure()"
-
-  L2_BioMegatron_Bert_NER_Task:
-    needs: [cicd-test-container-setup]
-    uses: ./.github/workflows/_test_template.yml
-    with:
-      RUNNER: self-hosted-azure
-      SCRIPT: |
-        python examples/nlp/token_classification/token_classification_train.py \
-        exp_manager.exp_dir=examples/nlp/language_modeling/token_classification_results \
-        trainer.max_epochs=1 \
-        model.dataset.data_dir=/home/TestData/nlp/ner \
-        model.language_model.pretrained_model_name=biomegatron345m_biovocab_30k_cased \
-        model.tokenizer.tokenizer_name=null
-      AFTER_SCRIPT: |
-        rm -rf examples/nlp/language_modeling/token_classification_results
-
-  L2_Megatron_GPT_Pretraining_and_Resume_Training_TP2:
-    needs: [cicd-test-container-setup]
-    runs-on: self-hosted-azure-gpus-2-h100
-    timeout-minutes: 10
-    container:
-      image: nemoci.azurecr.io/nemo_container_${{ github.run_id }}
-      options: 
-        # --user 0:128
-        --device=/dev/nvidia0
-        --gpus all
-        --shm-size=8g
-        --env TRANSFORMERS_OFFLINE=0 
-        --env HYDRA_FULL_ERROR=1
-        --volume /mnt/datadrive/TestData:/home/TestData
-    env:
-      # This is to improve p2p overlap on H100
-      NVTE_FWD_LAYERNORM_SM_MARGIN: 8
-      NVTE_BWD_LAYERNORM_SM_MARGIN: 8
-      TORCH_NCCL_AVOID_RECORD_STREAMS: 1
-      NCCL_MIN_NCHANNELS: 4
-      # TP overlap is not supported in docker environment
-      #NVTE_UB_SPLIT_RS: 0
-      #NVTE_UB_ATOMIC_GEMM_RS: 1
-      #NVTE_RS_STRIDED_ATOMIC: 1
-      #NVTE_UB_FP8_RS: 1
-      # Increase p2p chunksize to 2MB
-      NCCL_P2P_NET_CHUNKSIZE: 2097152
-      # Disable gc when switching to/from validation steps
-      NEMO_MANUAL_GC_IN_VALIDATION: 0
-    steps:
-        - name: Checkout repository
-          uses: actions/checkout@v4
-        - run: |
-            python examples/nlp/language_modeling/megatron_gpt_pretraining.py \
-            trainer.devices=2 \
-            trainer.accelerator=gpu \
-            trainer.log_every_n_steps=1 \
-            trainer.val_check_interval=2 \
-            trainer.limit_val_batches=2 \
-            trainer.accumulate_grad_batches=1 \
-            trainer.max_steps=3 \
-            trainer.gradient_clip_val=1.0 \
-            exp_manager.exp_dir=examples/nlp/language_modeling/gpt_pretrain_results \
-            ++model.transformer_engine=True \
-            ++model.fp8=True \
-            ++model.fp8_hybrid=True \
-            ++model.fp8_amax_history_len=1024 \
-            ++model.fp8_amax_compute_algo=max \
-            ++model.reduce_amax=True \
-            ++model.use_te_rng_tracker=True \
-            ++model.name=megatron_gpt_full_te_layer_autocast \
-            model.ub_tp_comm_overlap=False \
-            model.tensor_model_parallel_size=2 \
-            model.optim.name=distributed_fused_adam \
-            model.optim.lr=2e-4 \
-            model.optim.sched.warmup_steps=1 \
-            model.optim.sched.constant_steps=1 \
-            model.optim.sched.min_lr=8e-5 \
-            model.max_position_embeddings=128 \
-            model.encoder_seq_length=128 \
-            model.data.seq_length=128 \
-            model.bias=False \
-            model.bias_activation_fusion=False \
-            model.bias_dropout_add_fusion=False \
-            model.tokenizer.vocab_file=/home/TestData/nlp/megatron_gpt/data/gpt/vocab.json \
-            model.tokenizer.merge_file=/home/TestData/nlp/megatron_gpt/data/gpt/merges.txt \
-            model.num_layers=8 \
-            model.hidden_size=256 \
-            model.num_attention_heads=8 \
-            model.activations_checkpoint_method=block \
-            model.activations_checkpoint_granularity=full \
-            model.activations_checkpoint_num_layers=1 \
-            model.data.validation_drop_last=False \
-            model.data.data_prefix=[.5,/home/TestData/nlp/megatron_gpt/data/gpt/simple_wiki_gpt_preproc_text_document,.5,/home/TestData/nlp/megatron_gpt/data/gpt/simple_wiki_gpt_preproc_text_document] \
-            model.data.index_mapping_dir=examples/nlp/language_modeling/gpt_index_mappings
-
-            python examples/nlp/language_modeling/megatron_gpt_pretraining.py \
-            trainer.devices=2 \
-            trainer.accelerator=gpu \
-            trainer.log_every_n_steps=1 \
-            trainer.val_check_interval=2 \
-            trainer.limit_val_batches=2 \
-            trainer.accumulate_grad_batches=1 \
-            trainer.max_steps=6 \
-            trainer.gradient_clip_val=1.0 \
-            exp_manager.exp_dir=examples/nlp/language_modeling/gpt_pretrain_results \
-            exp_manager.resume_if_exists=True \
-            ++model.transformer_engine=True \
-            ++model.fp8=True \
-            ++model.fp8_hybrid=True \
-            ++model.fp8_amax_history_len=1024 \
-            ++model.fp8_amax_compute_algo=max \
-            ++model.reduce_amax=True \
-            ++model.use_te_rng_tracker=True \
-            ++model.name=megatron_gpt_full_te_layer_autocast \
-            model.ub_tp_comm_overlap=False \
-            model.tensor_model_parallel_size=2 \
-            model.optim.name=distributed_fused_adam \
-            model.optim.lr=2e-4 \
-            model.optim.sched.warmup_steps=2 \
-            model.optim.sched.constant_steps=2 \
-            model.optim.sched.min_lr=8e-5 \
-            model.max_position_embeddings=128 \
-            model.encoder_seq_length=128 \
-            model.data.seq_length=128 \
-            model.bias=False \
-            model.bias_activation_fusion=False \
-            model.bias_dropout_add_fusion=False \
-            model.tokenizer.vocab_file=/home/TestData/nlp/megatron_gpt/data/gpt/vocab.json \
-            model.tokenizer.merge_file=/home/TestData/nlp/megatron_gpt/data/gpt/merges.txt \
-            model.num_layers=8 \
-            model.hidden_size=256 \
-            model.num_attention_heads=8 \
-            model.activations_checkpoint_method=block \
-            model.activations_checkpoint_granularity=full \
-            model.activations_checkpoint_num_layers=1 \
-            model.data.validation_drop_last=False \
-            model.data.data_prefix=[.5,/home/TestData/nlp/megatron_gpt/data/gpt/simple_wiki_gpt_preproc_text_document,.5,/home/TestData/nlp/megatron_gpt/data/gpt/simple_wiki_gpt_preproc_text_document] \
-            model.data.index_mapping_dir=examples/nlp/language_modeling/gpt_index_mappings
-        
-            rm -rf examples/nlp/language_modeling/gpt_pretrain_results
-            rm -rf examples/nlp/language_modeling/gpt_index_mappings
-        - uses: "NVIDIA/NeMo/.github/actions/cancel-workflow@main"
-          if: "failure()"
-
-  L2_Megatron_GPT_with_Rope_Pretraining_and_Resume_Training_TP2:
-    needs: [cicd-test-container-setup]
-    runs-on: self-hosted-azure
-    timeout-minutes: 10
-    container:
-      image: nemoci.azurecr.io/nemo_container_${{ github.run_id }}
-      options: 
-        # --user 0:128
-        --device=/dev/nvidia0
-        --gpus all
-        --shm-size=8g
-        --env TRANSFORMERS_OFFLINE=0 
-        --env HYDRA_FULL_ERROR=1
-        --volume /mnt/datadrive/TestData:/home/TestData
-    steps:
-        - name: Checkout repository
-          uses: actions/checkout@v4
-        - run: |
-           python examples/nlp/language_modeling/megatron_gpt_pretraining.py \
-           trainer.devices=2 \
-           trainer.accelerator=gpu \
-           trainer.log_every_n_steps=1 \
-           trainer.val_check_interval=2 \
-           trainer.limit_val_batches=2 \
-           trainer.accumulate_grad_batches=1 \
-           trainer.max_steps=3 \
-           trainer.gradient_clip_val=1.0 \
-           exp_manager.exp_dir=examples/nlp/language_modeling/gpt_pretrain_results \
-           model.tensor_model_parallel_size=2 \
-           model.optim.name=fused_adam \
-           model.optim.lr=2e-4 \
-           model.optim.sched.warmup_steps=1 \
-           model.optim.sched.constant_steps=1 \
-           model.optim.sched.min_lr=8e-5 \
-           model.max_position_embeddings=128 \
-           model.encoder_seq_length=128 \
-           model.data.seq_length=128 \
-           model.position_embedding_type=rope \
-           model.rotary_percentage=0.5 \
-           model.bias=False \
-           model.bias_activation_fusion=False \
-           model.bias_dropout_add_fusion=False \
-           model.tokenizer.vocab_file=/home/TestData/nlp/megatron_gpt/data/gpt/vocab.json \
-           model.tokenizer.merge_file=/home/TestData/nlp/megatron_gpt/data/gpt/merges.txt \
-           model.num_layers=8 \
-           model.hidden_size=256 \
-           model.num_attention_heads=8 \
-           model.activations_checkpoint_method=block \
-           model.activations_checkpoint_granularity=full \
-           model.activations_checkpoint_num_layers=1 \
-           model.data.data_prefix=[.5,/home/TestData/nlp/megatron_gpt/data/gpt/simple_wiki_gpt_preproc_text_document,.5,/home/TestData/nlp/megatron_gpt/data/gpt/simple_wiki_gpt_preproc_text_document] \
-           model.data.index_mapping_dir=examples/nlp/language_modeling/gpt_index_mappings
-        
-            #  commented out to save time on github ci @adithyare
-            # python examples/nlp/language_modeling/megatron_gpt_pretraining.py \
-            # trainer.devices=2 \
-            # trainer.accelerator=gpu \
-            # trainer.log_every_n_steps=1 \
-            # trainer.val_check_interval=2 \
-            # trainer.limit_val_batches=1 \
-            # trainer.accumulate_grad_batches=1 \
-            # trainer.max_steps=6 \
-            # trainer.gradient_clip_val=1.0 \
-            # exp_manager.exp_dir=examples/nlp/language_modeling/gpt_pretrain_results \
-            # exp_manager.resume_if_exists=True \
-            # model.tensor_model_parallel_size=2 \
-            # model.optim.name=fused_adam \
-            # model.optim.lr=2e-4 \
-            # model.optim.sched.warmup_steps=2 \
-            # model.optim.sched.constant_steps=2 \
-            # model.optim.sched.min_lr=8e-5 \
-            # model.max_position_embeddings=128 \
-            # model.encoder_seq_length=128 \
-            # model.data.seq_length=128 \
-            # model.position_embedding_type=rope \
-            # model.rotary_percentage=0.5 \
-            # model.normalization=rmsnorm \
-            # model.bias=False \
-            # model.bias_activation_fusion=False \
-            # model.bias_dropout_add_fusion=False \
-            # model.tokenizer.vocab_file=/home/TestData/nlp/megatron_gpt/data/gpt/vocab.json \
-            # model.tokenizer.merge_file=/home/TestData/nlp/megatron_gpt/data/gpt/merges.txt \
-            # model.num_layers=8 \
-            # model.hidden_size=256 \
-            # model.num_attention_heads=8 \
-            # model.activations_checkpoint_method=block \
-            # model.activations_checkpoint_granularity=full \
-            # model.activations_checkpoint_num_layers=1 \
-            # model.data.data_prefix=[.5,/home/TestData/nlp/megatron_gpt/data/gpt/simple_wiki_gpt_preproc_text_document,.5,/home/TestData/nlp/megatron_gpt/data/gpt/simple_wiki_gpt_preproc_text_document] \
-            # model.data.index_mapping_dir=examples/nlp/language_modeling/gpt_index_mappings"
-
-           rm -rf examples/nlp/language_modeling/gpt_pretrain_results
-           rm -rf examples/nlp/language_modeling/gpt_index_mappings
-        - uses: "NVIDIA/NeMo/.github/actions/cancel-workflow@main"
-          if: "failure()"
-
-    #  This test requires Ampere but some of the test GPUs are Volta
-    #  Need to add a check for compute capability before uncommenting this test
-    #  - name: L2: Megatron GPT with Rope Pretraining using Flash Attention and Resume Training TP=2
-    #    when {
-    #      anyOf {
-    #        branch main
-    #        changeRequest target: main
-    #      }
-    #    }
-    #    failFast true
-    #    - run: |
-    #      python examples/nlp/language_modeling/megatron_gpt_pretraining.py \
-    #      trainer.devices=2 \
-    #      trainer.accelerator=gpu \
-    #      trainer.log_every_n_steps=1 \
-    #      trainer.val_check_interval=2 \
-    #      trainer.limit_val_batches=2 \
-    #      trainer.accumulate_grad_batches=1 \
-    #      trainer.max_steps=3 \
-    #      trainer.precision=16 \
-    #      trainer.gradient_clip_val=1.0 \
-    #      exp_manager.exp_dir=examples/nlp/language_modeling/gpt_pretrain_results \
-    #      model.tensor_model_parallel_size=2 \
-    #      model.optim.name=fused_adam \
-    #      model.optim.lr=2e-4 \
-    #      model.optim.sched.warmup_steps=1 \
-    #      model.optim.sched.constant_steps=1 \
-    #      model.optim.sched.min_lr=8e-5 \
-    #      model.max_position_embeddings=128 \
-    #      model.encoder_seq_length=128 \
-    #      model.data.seq_length=128 \
-    #      model.position_embedding_type=rope \
-    #      model.rotary_percentage=0.5 \
-    #      model.normalization=rmsnorm \
-    #      model.bias=False \
-    #      model.bias_activation_fusion=False \
-    #      model.bias_dropout_add_fusion=False \
-    #      model.tokenizer.vocab_file=/home/TestData/nlp/megatron_gpt/data/gpt/vocab.json \
-    #      model.tokenizer.merge_file=/home/TestData/nlp/megatron_gpt/data/gpt/merges.txt \
-    #      model.num_layers=8 \
-    #      model.hidden_size=256 \
-    #      model.num_attention_heads=8 \
-    #      model.activations_checkpoint_method=block \
-    #      model.activations_checkpoint_granularity=full \
-    #      model.activations_checkpoint_num_layers=1 \
-    #      model.data.data_prefix=[.5,/home/TestData/nlp/megatron_gpt/data/gpt/simple_wiki_gpt_preproc_text_document,.5,/home/TestData/nlp/megatron_gpt/data/gpt/simple_wiki_gpt_preproc_text_document] \
-    #      model.data.index_mapping_dir=examples/nlp/language_modeling/gpt_index_mappings \
-    #      model.use_flash_attention=True "
-    #      #  commented out to save time on github ci @adithyare
-    #      # python examples/nlp/language_modeling/megatron_gpt_pretraining.py \
-    #      # trainer.devices=2 \
-    #      # trainer.accelerator=gpu \
-    #      # trainer.log_every_n_steps=1 \
-    #      # trainer.val_check_interval=2 \
-    #      # trainer.limit_val_batches=1 \
-    #      # trainer.accumulate_grad_batches=1 \
-    #      # trainer.max_steps=6 \
-    #      # trainer.precision=16 \
-    #      # trainer.gradient_clip_val=1.0 \
-    #      # exp_manager.exp_dir=examples/nlp/language_modeling/gpt_pretrain_results \
-    #      # exp_manager.resume_if_exists=True \
-    #      # model.tensor_model_parallel_size=2 \
-    #      # model.optim.name=fused_adam \
-    #      # model.optim.lr=2e-4 \
-    #      # model.optim.sched.warmup_steps=2 \
-    #      # model.optim.sched.constant_steps=2 \
-    #      # model.optim.sched.min_lr=8e-5 \
-    #      # model.max_position_embeddings=128 \
-    #      # model.encoder_seq_length=128 \
-    #      # model.data.seq_length=128 \
-    #      # model.position_embedding_type=rope \
-    #      # model.rotary_percentage=0.5 \
-    #      # model.normalization=rmsnorm \
-    #      # model.bias=False \
-    #      # model.bias_activation_fusion=False \
-    #      # model.bias_dropout_add_fusion=False \
-    #      # model.tokenizer.vocab_file=/home/TestData/nlp/megatron_gpt/data/gpt/vocab.json \
-    #      # model.tokenizer.merge_file=/home/TestData/nlp/megatron_gpt/data/gpt/merges.txt \
-    #      # model.num_layers=8 \
-    #      # model.hidden_size=256 \
-    #      # model.num_attention_heads=8 \
-    #      # model.activations_checkpoint_method=block \
-    #      # model.activations_checkpoint_granularity=full \
-    #      # model.activations_checkpoint_num_layers=1 \
-    #      # model.data.data_prefix=[.5,/home/TestData/nlp/megatron_gpt/data/gpt/simple_wiki_gpt_preproc_text_document,.5,/home/TestData/nlp/megatron_gpt/data/gpt/simple_wiki_gpt_preproc_text_document] \
-    #      # model.data.index_mapping_dir=examples/nlp/language_modeling/gpt_index_mappings \
-    #      # model.use_flash_attention=True"
-    #      rm -rf examples/nlp/language_modeling/gpt_pretrain_results"
-    #      rm -rf examples/nlp/language_modeling/gpt_index_mappings"
-    #    }
-    #  }
-
-  L2_Megatron_GPT_with_ResetLR_Pretraining_and_Resume_Training_TP2:
-    needs: [cicd-test-container-setup]
-    runs-on: self-hosted-azure
-    timeout-minutes: 10
-    container:
-      image: nemoci.azurecr.io/nemo_container_${{ github.run_id }}
-      options: 
-        # --user 0:128
-        --device=/dev/nvidia0
-        --gpus all
-        --shm-size=8g
-        --env TRANSFORMERS_OFFLINE=0 
-        --env HYDRA_FULL_ERROR=1
-        --volume /mnt/datadrive/TestData:/home/TestData
-    steps:
-        - name: Checkout repository
-          uses: actions/checkout@v4
-        - run: |
-           python examples/nlp/language_modeling/megatron_gpt_pretraining.py \
-           trainer.devices=2 \
-           trainer.accelerator=gpu \
-           trainer.log_every_n_steps=1 \
-           trainer.val_check_interval=3 \
-           trainer.limit_val_batches=2 \
-           trainer.accumulate_grad_batches=1 \
-           trainer.max_steps=3 \
-           trainer.precision=bf16 \
-           trainer.gradient_clip_val=1.0 \
-           exp_manager.exp_dir=examples/nlp/language_modeling/gpt_pretrain_results \
-           model.tensor_model_parallel_size=2 \
-           model.megatron_amp_O2=True \
-           model.optim.name=distributed_fused_adam \
-           model.optim.lr=2e-4 \
-           model.optim.sched.warmup_steps=2 \
-           model.optim.sched.constant_steps=2 \
-           model.optim.sched.min_lr=8e-5 \
-           model.max_position_embeddings=128 \
-           model.encoder_seq_length=128 \
-           model.data.seq_length=128 \
-           model.tokenizer.vocab_file=/home/TestData/nlp/megatron_gpt/data/gpt/vocab.json \
-           model.tokenizer.merge_file=/home/TestData/nlp/megatron_gpt/data/gpt/merges.txt \
-           model.num_layers=8 \
-           model.hidden_size=256 \
-           model.num_attention_heads=8 \
-           model.data.data_prefix=[.5,/home/TestData/nlp/megatron_gpt/data/gpt/simple_wiki_gpt_preproc_text_document,.5,/home/TestData/nlp/megatron_gpt/data/gpt/simple_wiki_gpt_preproc_text_document] \
-           model.data.index_mapping_dir=examples/nlp/language_modeling/gpt_index_mappings
-        
-           python examples/nlp/language_modeling/megatron_gpt_pretraining.py \
-           trainer.devices=2 \
-           trainer.accelerator=gpu \
-           trainer.log_every_n_steps=1 \
-           trainer.val_check_interval=3 \
-           trainer.limit_val_batches=2 \
-           trainer.accumulate_grad_batches=1 \
-           trainer.max_steps=6 \
-           trainer.precision=bf16 \
-           trainer.gradient_clip_val=1.0 \
-           exp_manager.exp_dir=examples/nlp/language_modeling/gpt_pretrain_results \
-           exp_manager.resume_if_exists=True \
-           model.reset_lr=True \
-           model.tensor_model_parallel_size=2 \
-           model.megatron_amp_O2=True \
-           model.optim.name=distributed_fused_adam \
-           model.optim.lr=2e-4 \
-           model.optim.sched.warmup_steps=2 \
-           model.optim.sched.constant_steps=2 \
-           model.optim.sched.min_lr=8e-5 \
-           model.max_position_embeddings=128 \
-           model.encoder_seq_length=128 \
-           model.data.seq_length=128 \
-           model.tokenizer.vocab_file=/home/TestData/nlp/megatron_gpt/data/gpt/vocab.json \
-           model.tokenizer.merge_file=/home/TestData/nlp/megatron_gpt/data/gpt/merges.txt \
-           model.num_layers=8 \
-           model.hidden_size=256 \
-           model.num_attention_heads=8 \
-           model.data.data_prefix=[.5,/home/TestData/nlp/megatron_gpt/data/gpt/simple_wiki_gpt_preproc_text_document,.5,/home/TestData/nlp/megatron_gpt/data/gpt/simple_wiki_gpt_preproc_text_document] \
-           model.data.index_mapping_dir=examples/nlp/language_modeling/gpt_index_mappings
-
-           rm -rf examples/nlp/language_modeling/gpt_pretrain_results
-           rm -rf examples/nlp/language_modeling/gpt_index_mappings
-        - uses: "NVIDIA/NeMo/.github/actions/cancel-workflow@main"
-          if: "failure()"
-
-  L2_Megatron_GPT_with_ALiBi_Pretraining_and_Resume_Training_TP2:
-    needs: [cicd-test-container-setup]
-    runs-on: self-hosted-azure
-    timeout-minutes: 10
-    container:
-      image: nemoci.azurecr.io/nemo_container_${{ github.run_id }}
-      options: 
-        # --user 0:128
-        --device=/dev/nvidia0
-        --gpus all
-        --shm-size=8g
-        --env TRANSFORMERS_OFFLINE=0 
-        --env HYDRA_FULL_ERROR=1
-        --volume /mnt/datadrive/TestData:/home/TestData
-    steps:
-        - name: Checkout repository
-          uses: actions/checkout@v4
-        - run: |
-            python examples/nlp/language_modeling/megatron_gpt_pretraining.py \
-            trainer.devices=2 \
-            trainer.accelerator=gpu \
-            trainer.log_every_n_steps=1 \
-            trainer.val_check_interval=2 \
-            trainer.limit_val_batches=2 \
-            trainer.accumulate_grad_batches=1 \
-            trainer.max_steps=3 \
-            trainer.gradient_clip_val=1.0 \
-            exp_manager.exp_dir=examples/nlp/language_modeling/gpt_pretrain_results \
-            model.tensor_model_parallel_size=2 \
-            model.optim.name=fused_adam \
-            model.optim.lr=2e-4 \
-            model.optim.sched.warmup_steps=1 \
-            model.optim.sched.constant_steps=1 \
-            model.optim.sched.min_lr=8e-5 \
-            model.max_position_embeddings=128 \
-            model.encoder_seq_length=128 \
-            model.data.seq_length=128 \
-            model.position_embedding_type=alibi \
-            model.bias=False \
-            model.bias_activation_fusion=False \
-            model.bias_dropout_add_fusion=False \
-            model.tokenizer.vocab_file=/home/TestData/nlp/megatron_gpt/data/gpt/vocab.json \
-            model.tokenizer.merge_file=/home/TestData/nlp/megatron_gpt/data/gpt/merges.txt \
-            model.num_layers=8 \
-            model.hidden_size=256 \
-            model.num_attention_heads=8 \
-            model.activations_checkpoint_method=block \
-            model.activations_checkpoint_granularity=full \
-            model.activations_checkpoint_num_layers=1 \
-            model.data.data_prefix=[.5,/home/TestData/nlp/megatron_gpt/data/gpt/simple_wiki_gpt_preproc_text_document,.5,/home/TestData/nlp/megatron_gpt/data/gpt/simple_wiki_gpt_preproc_text_document] \
-            model.data.index_mapping_dir=examples/nlp/language_modeling/gpt_index_mappings
-        
-            # not testing resume functionality to save time on ci @adithyare
-            #python examples/nlp/language_modeling/megatron_gpt_pretraining.py \
-            #trainer.devices=2 \
-            #trainer.accelerator=gpu \
-            #trainer.log_every_n_steps=1 \
-            #trainer.val_check_interval=2 \
-            #trainer.limit_val_batches=1 \
-            #trainer.accumulate_grad_batches=1 \
-            #trainer.max_steps=6 \
-            #trainer.gradient_clip_val=1.0 \
-            #exp_manager.exp_dir=examples/nlp/language_modeling/gpt_pretrain_results \
-            #exp_manager.resume_if_exists=True \
-            #model.tensor_model_parallel_size=2 \
-            #model.optim.name=fused_adam \
-            #model.optim.lr=2e-4 \
-            #model.optim.sched.warmup_steps=2 \
-            #model.optim.sched.constant_steps=2 \
-            #model.optim.sched.min_lr=8e-5 \
-            #model.max_position_embeddings=128 \
-            #model.encoder_seq_length=128 \
-            #model.data.seq_length=128 \
-            #model.position_embedding_type=alibi \
-            #model.normalization=rmsnorm \
-            #model.bias=False \
-            #model.bias_activation_fusion=False \
-            #model.bias_dropout_add_fusion=False \
-            #model.tokenizer.vocab_file=/home/TestData/nlp/megatron_gpt/data/gpt/vocab.json \
-            #model.tokenizer.merge_file=/home/TestData/nlp/megatron_gpt/data/gpt/merges.txt \
-            #model.num_layers=8 \
-            #model.hidden_size=256 \
-            #model.num_attention_heads=8 \
-            #model.activations_checkpoint_method=block \
-            #model.activations_checkpoint_granularity=full \
-            #model.activations_checkpoint_num_layers=1 \
-            #model.data.data_prefix=[.5,/home/TestData/nlp/megatron_gpt/data/gpt/simple_wiki_gpt_preproc_text_document,.5,/home/TestData/nlp/megatron_gpt/data/gpt/simple_wiki_gpt_preproc_text_document] \
-            #model.data.index_mapping_dir=examples/nlp/language_modeling/gpt_index_mappings"
-        
-            rm -rf examples/nlp/language_modeling/gpt_pretrain_results
-            rm -rf examples/nlp/language_modeling/gpt_index_mappings
-        - uses: "NVIDIA/NeMo/.github/actions/cancel-workflow@main"
-          if: "failure()"
-
-  L2_Megatron_GPT_with_KERPLE_Pretraining_and_Resume_Training_TP2:
-    needs: [cicd-test-container-setup]
-    runs-on: self-hosted-azure
-    timeout-minutes: 10
-    container:
-      image: nemoci.azurecr.io/nemo_container_${{ github.run_id }}
-      options: 
-        # --user 0:128
-        --device=/dev/nvidia0
-        --gpus all
-        --shm-size=8g
-        --env TRANSFORMERS_OFFLINE=0 
-        --env HYDRA_FULL_ERROR=1
-        --volume /mnt/datadrive/TestData:/home/TestData
-    steps:
-        - name: Checkout repository
-          uses: actions/checkout@v4
-        - run: |
-            python examples/nlp/language_modeling/megatron_gpt_pretraining.py \
-            trainer.devices=2 \
-            trainer.accelerator=gpu \
-            trainer.log_every_n_steps=1 \
-            trainer.val_check_interval=2 \
-            trainer.limit_val_batches=2 \
-            trainer.accumulate_grad_batches=1 \
-            trainer.max_steps=3 \
-            trainer.gradient_clip_val=1.0 \
-            exp_manager.exp_dir=examples/nlp/language_modeling/gpt_pretrain_results \
-            model.tensor_model_parallel_size=2 \
-            model.optim.name=fused_adam \
-            model.optim.lr=2e-4 \
-            model.optim.sched.warmup_steps=1 \
-            model.optim.sched.constant_steps=1 \
-            model.optim.sched.min_lr=8e-5 \
-            model.max_position_embeddings=128 \
-            model.encoder_seq_length=128 \
-            model.data.seq_length=128 \
-            model.position_embedding_type=kerple \
-            model.bias=False \
-            model.bias_activation_fusion=False \
-            model.bias_dropout_add_fusion=False \
-            model.tokenizer.vocab_file=/home/TestData/nlp/megatron_gpt/data/gpt/vocab.json \
-            model.tokenizer.merge_file=/home/TestData/nlp/megatron_gpt/data/gpt/merges.txt \
-            model.num_layers=8 \
-            model.hidden_size=256 \
-            model.num_attention_heads=8 \
-            model.activations_checkpoint_method=block \
-            model.activations_checkpoint_granularity=full \
-            model.activations_checkpoint_num_layers=1 \
-            model.data.data_prefix=[.5,/home/TestData/nlp/megatron_gpt/data/gpt/simple_wiki_gpt_preproc_text_document,.5,/home/TestData/nlp/megatron_gpt/data/gpt/simple_wiki_gpt_preproc_text_document] \
-            model.data.index_mapping_dir=examples/nlp/language_modeling/gpt_index_mappings
-            
-            # commented out to save time on github ci @adithyare
-            #python examples/nlp/language_modeling/megatron_gpt_pretraining.py \
-            #trainer.devices=2 \
-            #trainer.accelerator=gpu \
-            #trainer.log_every_n_steps=1 \
-            #trainer.val_check_interval=2 \
-            #trainer.limit_val_batches=1 \
-            #trainer.accumulate_grad_batches=1 \
-            #trainer.max_steps=6 \
-            #trainer.precision=16 \
-            #trainer.gradient_clip_val=1.0 \
-            #exp_manager.exp_dir=examples/nlp/language_modeling/gpt_pretrain_results \
-            #exp_manager.resume_if_exists=True \
-            #model.tensor_model_parallel_size=2 \
-            #model.optim.name=fused_adam \
-            #model.optim.lr=2e-4 \
-            #model.optim.sched.warmup_steps=2 \
-            #model.optim.sched.constant_steps=2 \
-            #model.optim.sched.min_lr=8e-5 \
-            #model.max_position_embeddings=128 \
-            #model.encoder_seq_length=128 \
-            #model.data.seq_length=128 \
-            #model.position_embedding_type=kerple \
-            #model.normalization=rmsnorm \
-            #model.bias=False \
-            #model.bias_activation_fusion=False \
-            #model.bias_dropout_add_fusion=False \
-            #model.tokenizer.vocab_file=/home/TestData/nlp/megatron_gpt/data/gpt/vocab.json \
-            #model.tokenizer.merge_file=/home/TestData/nlp/megatron_gpt/data/gpt/merges.txt \
-            #model.num_layers=8 \
-            #model.hidden_size=256 \
-            #model.num_attention_heads=8 \
-            #model.activations_checkpoint_method=block \
-            #model.activations_checkpoint_granularity=full \
-            #model.activations_checkpoint_num_layers=1 \
-            #model.data.data_prefix=[.5,/home/TestData/nlp/megatron_gpt/data/gpt/simple_wiki_gpt_preproc_text_document,.5,/home/TestData/nlp/megatron_gpt/data/gpt/simple_wiki_gpt_preproc_text_document] \
-            #model.data.index_mapping_dir=examples/nlp/language_modeling/gpt_index_mappings"
-            
-            rm -rf examples/nlp/language_modeling/gpt_pretrain_results
-            rm -rf examples/nlp/language_modeling/gpt_index_mappings
-        - uses: "NVIDIA/NeMo/.github/actions/cancel-workflow@main"
-          if: "failure()"
-
-  L2_Megatron_GPT_Pretraining_and_Resume_Training_PP2:
-    needs: [cicd-test-container-setup]
-    uses: ./.github/workflows/_test_template.yml
-    with:
-      RUNNER: self-hosted-azure-gpus-2-h100
-      SCRIPT: |
-        python examples/nlp/language_modeling/megatron_gpt_pretraining.py \
-        trainer.devices=2 \
-        trainer.accelerator=gpu \
-        trainer.log_every_n_steps=1 \
-        trainer.val_check_interval=2 \
-        trainer.limit_val_batches=2 \
-        trainer.accumulate_grad_batches=1 \
-        trainer.max_steps=3 \
-        trainer.precision=bf16 \
-        trainer.gradient_clip_val=1.0 \
-        exp_manager.exp_dir=examples/nlp/language_modeling/gpt_pretrain_results \
-        ++model.transformer_engine=True \
-        ++model.fp8=True \
-        ++model.fp8_hybrid=True \
-        ++model.fp8_amax_history_len=1024 \
-        ++model.fp8_amax_compute_algo=max \
-        ++model.reduce_amax=True \
-        ++model.use_te_rng_tracker=True \
-        ++model.name=megatron_gpt_full_te_layer_autocast \
-        model.ub_tp_comm_overlap=False \
-        model.pipeline_model_parallel_size=2 \
-        model.tensor_model_parallel_size=1 \
-        model.mcore_gpt=True \
-        model.megatron_amp_O2=True \
-        model.optim.name=distributed_fused_adam \
-        model.optim.lr=2e-4 \
-        model.optim.sched.warmup_steps=1 \
-        model.optim.sched.constant_steps=1 \
-        model.optim.sched.min_lr=8e-5 \
-        model.max_position_embeddings=128 \
-        model.encoder_seq_length=128 \
-        model.activation=fast-swiglu \
-        model.bias_activation_fusion=False \
-        model.hidden_dropout=0.0 \
-        model.attention_dropout=0.0 \
-        model.transformer_block_type=normformer \
-        model.headscale=True \
-        model.data.seq_length=128 \
-        model.tokenizer.vocab_file=/home/TestData/nlp/megatron_gpt/data/gpt/vocab.json \
-        model.tokenizer.merge_file=/home/TestData/nlp/megatron_gpt/data/gpt/merges.txt \
-        model.num_layers=8 \
-        model.hidden_size=256 \
-        model.num_attention_heads=8 \
-        model.activations_checkpoint_method=block \
-        model.activations_checkpoint_granularity=full \
-        model.activations_checkpoint_num_layers=1 \
-        model.data.validation_drop_last=False \
-        model.data.data_prefix=[.5,/home/TestData/nlp/megatron_gpt/data/gpt/simple_wiki_gpt_preproc_text_document,.5,/home/TestData/nlp/megatron_gpt/data/gpt/simple_wiki_gpt_preproc_text_document] \
-        model.data.index_mapping_dir=examples/nlp/language_modeling/gpt_index_mappings
-
-        python examples/nlp/language_modeling/megatron_gpt_pretraining.py \
-        trainer.devices=2 \
-        trainer.accelerator=gpu \
-        trainer.log_every_n_steps=1 \
-        trainer.val_check_interval=2 \
-        trainer.limit_val_batches=2 \
-        trainer.accumulate_grad_batches=1 \
-        trainer.max_steps=6 \
-        trainer.precision=bf16 \
-        trainer.gradient_clip_val=1.0 \
-        model.mcore_gpt=True \
-        model.megatron_amp_O2=True \
-        exp_manager.exp_dir=examples/nlp/language_modeling/gpt_pretrain_results \
-        exp_manager.resume_if_exists=True \
-        ++model.transformer_engine=True \
-        ++model.fp8=True \
-        ++model.fp8_hybrid=True \
-        ++model.fp8_amax_history_len=1024 \
-        ++model.fp8_amax_compute_algo=max \
-        ++model.reduce_amax=True \
-        ++model.use_te_rng_tracker=True \
-        ++model.name=megatron_gpt_full_te_layer_autocast \
-        model.ub_tp_comm_overlap=False \
-        model.pipeline_model_parallel_size=2 \
-        model.tensor_model_parallel_size=1 \
-        model.optim.name=distributed_fused_adam \
-        model.optim.lr=2e-4 \
-        model.optim.sched.warmup_steps=2 \
-        model.optim.sched.constant_steps=2 \
-        model.optim.sched.min_lr=8e-5 \
-        model.max_position_embeddings=128 \
-        model.encoder_seq_length=128 \
-        model.activation=fast-swiglu \
-        model.bias_activation_fusion=False \
-        model.hidden_dropout=0.0 \
-        model.attention_dropout=0.0 \
-        model.transformer_block_type=normformer \
-        model.headscale=True \
-        model.data.seq_length=128 \
-        model.tokenizer.vocab_file=/home/TestData/nlp/megatron_gpt/data/gpt/vocab.json \
-        model.tokenizer.merge_file=/home/TestData/nlp/megatron_gpt/data/gpt/merges.txt \
-        model.num_layers=8 \
-        model.hidden_size=256 \
-        model.num_attention_heads=8 \
-        model.activations_checkpoint_method=block \
-        model.activations_checkpoint_granularity=full \
-        model.activations_checkpoint_num_layers=1 \
-        model.data.validation_drop_last=False \
-        model.data.data_prefix=[.5,/home/TestData/nlp/megatron_gpt/data/gpt/simple_wiki_gpt_preproc_text_document,.5,/home/TestData/nlp/megatron_gpt/data/gpt/simple_wiki_gpt_preproc_text_document] \
-        model.data.index_mapping_dir=examples/nlp/language_modeling/gpt_index_mappings
-      AFTER_SCRIPT: |
-        rm -rf examples/nlp/language_modeling/gpt_pretrain_results
-        rm -rf examples/nlp/language_modeling/gpt_index_mappings
-
-  L2_Megatron_GPT_Finetuning_PP2:
-    needs: [cicd-test-container-setup]
-    uses: ./.github/workflows/_test_template.yml
-    with:
-      RUNNER: self-hosted-azure
-      SCRIPT: |
-        python examples/nlp/language_modeling/tuning/megatron_gpt_finetuning.py \
-        trainer.devices=2 \
-        trainer.log_every_n_steps=1 \
-        trainer.val_check_interval=2 \
-        +trainer.limit_val_batches=2 \
-        trainer.max_steps=3 \
-        trainer.precision=16 \
-        trainer.gradient_clip_val=1.0 \
-        exp_manager.exp_dir=examples/nlp/language_modeling/gpt_sft_results \
-        model.pipeline_model_parallel_size=2 \
-        model.tensor_model_parallel_size=1 \
-        model.restore_from_path=/home/TestData/nlp/megatron_gpt/PP2/gpt_pp2_tp1.nemo \
-        model.optim.name=fused_adam \
-        model.optim.lr=2e-4 \
-        model.peft.peft_scheme=null \
-        model.data.train_ds.micro_batch_size=1 \
-        model.data.train_ds.global_batch_size=4 \
-        model.data.train_ds.file_names=[/home/TestData/nlp/megatron_sft/quarel.jsonl,/home/TestData/nlp/megatron_sft/trec.jsonl] \
-        model.data.train_ds.concat_sampling_probabilities=[0.3,0.7] \
-        model.data.train_ds.num_workers=0 \
-        model.data.test_ds.micro_batch_size=1 \
-        model.data.test_ds.global_batch_size=1 \
-        model.data.test_ds.file_names=[/home/TestData/nlp/megatron_sft/quarel.jsonl] \
-        model.data.test_ds.names=[quarel] \
-        model.data.validation_ds.micro_batch_size=1 \
-        model.data.validation_ds.global_batch_size=1 \
-        model.data.validation_ds.num_workers=0 \
-        model.data.validation_ds.file_names=[/home/TestData/nlp/megatron_sft/quarel.jsonl] \
-        model.data.validation_ds.names=[quarel]
-
-        python examples/nlp/language_modeling/tuning/megatron_gpt_finetuning.py \
-        trainer.devices=2 \
-        trainer.log_every_n_steps=1 \
-        trainer.val_check_interval=1 \
-        +trainer.limit_val_batches=2 \
-        trainer.max_steps=3 \
-        trainer.precision=16 \
-        trainer.gradient_clip_val=1.0 \
-        exp_manager.exp_dir=examples/nlp/language_modeling/gpt_sft_results \
-        model.pipeline_model_parallel_size=2 \
-        model.tensor_model_parallel_size=1 \
-        model.restore_from_path=/home/TestData/nlp/megatron_gpt/PP2/gpt_pp2_tp1.nemo \
-        model.optim.name=fused_adam \
-        model.optim.lr=2e-4 \
-        model.peft.peft_scheme=null \
-        model.data.train_ds.micro_batch_size=1 \
-        model.data.train_ds.global_batch_size=4 \
-        model.data.train_ds.file_names=[/home/TestData/nlp/megatron_sft/quarel.jsonl,/home/TestData/nlp/megatron_sft/trec.jsonl] \
-        model.data.train_ds.concat_sampling_probabilities=[0.3,0.7] \
-        model.data.train_ds.num_workers=0 \
-        model.data.test_ds.micro_batch_size=1 \
-        model.data.test_ds.global_batch_size=1 \
-        model.data.test_ds.file_names=[/home/TestData/nlp/megatron_sft/quarel.jsonl] \
-        model.data.test_ds.names=[quarel] \
-        model.data.validation_ds.micro_batch_size=1 \
-        model.data.validation_ds.global_batch_size=1 \
-        model.data.validation_ds.num_workers=0 \
-        model.data.validation_ds.file_names=[/home/TestData/nlp/megatron_sft/quarel.jsonl] \
-        model.data.validation_ds.names=[quarel]
-      AFTER_SCRIPT: |
-        rm -rf examples/nlp/language_modeling/gpt_sft_results
-
-  L2_Megatron_GPT_Finetuning_StarCoder_PP1:
-    needs: [cicd-test-container-setup]
-    runs-on: self-hosted-azure-gpus-1
-    timeout-minutes: 10
-    container:
-      image: nemoci.azurecr.io/nemo_container_${{ github.run_id }}
-      options: 
-        # --user 0:128
-        --device=/dev/nvidia0
-        --gpus all
-        --shm-size=8g
-        --env TRANSFORMERS_OFFLINE=0 
-        --env HYDRA_FULL_ERROR=1
-        --volume /mnt/datadrive/TestData:/home/TestData
-    steps:
-        - name: Checkout repository
-          uses: actions/checkout@v4
-        - run: |
-            python examples/nlp/language_modeling/tuning/megatron_gpt_finetuning.py \
-            trainer.devices=1 \
-            trainer.num_nodes=1 \
-            trainer.precision=bf16 \
-            trainer.max_steps=4 \
-            trainer.val_check_interval=4 \
-            trainer.enable_checkpointing=False \
-            +trainer.limit_val_batches=2 \
-            +trainer.limit_test_batches=2 \
-            exp_manager.checkpoint_callback_params.save_best_model=False \
-            exp_manager.exp_dir=examples/nlp/language_modeling/gpt_sft_results \
-            model.peft.peft_scheme=none \
-            model.optim.name=distributed_fused_adam \
-            model.restore_from_path=/home/TestData/nlp/megatron_gpt/starcoder-ci-nemo/megatron_starcoder_tp1_pp1.nemo \
-            model.tensor_model_parallel_size=1 \
-            model.pipeline_model_parallel_size=1 \
-            model.data.train_ds.file_names=[/home/TestData/nlp/megatron_sft/quarel.jsonl] \
-            model.data.train_ds.num_workers=0 \
-            model.data.test_ds.file_names=[/home/TestData/nlp/megatron_sft/quarel.jsonl] \
-            model.data.validation_ds.num_workers=0 \
-            model.data.validation_ds.file_names=[/home/TestData/nlp/megatron_sft/quarel.jsonl] \
-            model.data.test_ds.num_workers=0 \
-            model.data.train_ds.concat_sampling_probabilities=[1.0]
-        
-            rm -rf examples/nlp/language_modeling/gpt_sft_results
-        - uses: "NVIDIA/NeMo/.github/actions/cancel-workflow@main"
-          if: "failure()"
-  
-  L2_Megatron_GPT_Reranker:
-    needs: [cicd-test-container-setup]
-    runs-on: self-hosted-azure
-    timeout-minutes: 10
-    container:
-      image: nemoci.azurecr.io/nemo_container_${{ github.run_id }}
-      options: 
-        # --user 0:128
-        --device=/dev/nvidia0
-        --gpus all
-        --shm-size=8g
-        --env TRANSFORMERS_OFFLINE=0 
-        --env HYDRA_FULL_ERROR=1
-        --volume /mnt/datadrive/TestData:/home/TestData
-    steps:
-        - name: Checkout repository
-          uses: actions/checkout@v4
-        - run: |
-            rm -rf /home/TestData/nlp/megatron_ir/working_dir
-
-            python examples/nlp/information_retrieval/megatron_gpt_reranker_finetuning.py \
-            exp_manager.exp_dir='/home/TestData/nlp/megatron_ir/working_dir' \
-            model.global_batch_size=4 \
-            model.micro_batch_size=4 \
-            trainer.devices=1 \
-            trainer.num_nodes=1 \
-            trainer.max_epochs=null \
-            trainer.max_steps=20 \
-            trainer.val_check_interval=10 \
-            model.restore_from_path='/home/TestData/nlp/megatron_gpt/mcore_45M/megatron_llama.nemo' \
-            model.peft.lora_tuning.adapter_dim=8 \
-            model.data.validation_ds.file_names=[/home/TestData/nlp/megatron_ir/train.jsonl] \
-            model.data.validation_ds.write_embeddings_to_file=True \
-            model.data.validation_ds.output_file_path_prefix='/home/TestData/nlp/megatron_ir/working_dir/val_embs' \
-            model.data.train_ds.file_names=[/home/TestData/nlp/megatron_ir/train.jsonl]
-
-
-            rm -rf /home/TestData/nlp/megatron_ir/working_dir
-        - uses: "NVIDIA/NeMo/.github/actions/cancel-workflow@main"
-          if: "failure()"
-
-  L2_Megatron_GPT_Embedding:
-    needs: [cicd-test-container-setup]
-    uses: ./.github/workflows/_test_template.yml
-    with:
-      RUNNER: self-hosted-azure
-      SCRIPT: |
-        rm -rf /home/TestData/nlp/megatron_ir/working_dir
-
-        python examples/nlp/information_retrieval/megatron_gpt_embedding_finetuning.py \
-        exp_manager.exp_dir='/home/TestData/nlp/megatron_ir/working_dir' \
-        model.global_batch_size=4 \
-        model.micro_batch_size=4 \
-        trainer.devices=1 \
-        trainer.num_nodes=1 \
-        trainer.max_epochs=null \
-        trainer.max_steps=20 \
-        trainer.val_check_interval=10 \
-        model.restore_from_path='/home/TestData/nlp/megatron_gpt/mcore_45M/megatron_llama.nemo' \
-        model.peft.lora_tuning.adapter_dim=8 \
-        model.data.validation_ds.query_file_names=[/home/TestData/nlp/megatron_ir/test_query.jsonl] \
-        model.data.validation_ds.doc_file_names=[/home/TestData/nlp/megatron_ir/test_doc.jsonl] \
-        model.data.validation_ds.write_embeddings_to_file=True \
-        model.data.validation_ds.output_file_path_prefix='/home/TestData/nlp/megatron_ir/working_dir/val_embs' \
-        model.data.train_ds.file_names=[/home/TestData/nlp/megatron_ir/train.jsonl]
-
-
-        python examples/nlp/information_retrieval/megatron_gpt_embedding_generate.py \
-        trainer.devices=1 \
-        trainer.num_nodes=1 \
-        model.restore_from_path='/home/TestData/nlp/megatron_gpt/mcore_45M/megatron_llama.nemo' \
-        model.peft.restore_from_path='/home/TestData/nlp/megatron_ir/working_dir/megatron_gpt_peft_lora_tuning/checkpoints/megatron_gpt_peft_lora_tuning.nemo' \
-        model.global_batch_size=4 \
-        model.micro_batch_size=4 \
-        model.peft.lora_tuning.adapter_dim=8 \
-        model.data.test_ds.write_embeddings_to_file=True \
-        model.data.test_ds.output_file_path_prefix='/home/TestData/nlp/megatron_ir/working_dir/test_embs' \
-        model.data.test_ds.query_file_names=[/home/TestData/nlp/megatron_ir/test_query.jsonl] \
-        model.data.test_ds.doc_file_names=[/home/TestData/nlp/megatron_ir/test_doc.jsonl]
-      AFTER_SCRIPT: |
-        rm -rf /home/TestData/nlp/megatron_ir/working_dir
-
-  L2_Megatron_GPT_PEFT_Lora_PP2_O2:
-    needs: [cicd-test-container-setup]
-    uses: ./.github/workflows/_test_template.yml
-    with:
-      RUNNER: self-hosted-azure
-      SCRIPT: |
-        rm -rf /home/TestData/nlp/lora_tuning_pp2
-
-        python examples/nlp/language_modeling/tuning/megatron_gpt_finetuning.py \
-        trainer.devices=2 \
-        trainer.log_every_n_steps=1 \
-        trainer.max_epochs=9999 \
-        trainer.max_steps=3 \
-        trainer.val_check_interval=3 \
-        ++trainer.limit_val_batches=2 \
-        trainer.precision=bf16 \
-        exp_manager.exp_dir=/home/TestData/nlp/lora_tuning_pp2 \
-        model.pipeline_model_parallel_size=2 \
-        model.tensor_model_parallel_size=1 \
-        model.restore_from_path=/home/TestData/nlp/megatron_gpt/mcore_45M/megatron_llama.nemo \
-        model.megatron_amp_O2=True \
-        model.peft.peft_scheme=lora \
-        model.answer_only_loss=True \
-        model.micro_batch_size=1 \
-        model.global_batch_size=1 \
-        model.data.train_ds.file_names=[/home/TestData/nlp/megatron_sft/quarel.jsonl] \
-        model.data.train_ds.concat_sampling_probabilities=[1.0] \
-        model.data.train_ds.num_workers=0 \
-        model.data.validation_ds.num_workers=0 \
-        model.data.validation_ds.file_names=[/home/TestData/nlp/megatron_sft/quarel.jsonl] \
-        model.data.validation_ds.names=[quarel]
->>>>>>> 74e32c8a
         
   #          python examples/nlp/language_modeling/megatron_gpt_pretraining.py \
   #          trainer.devices=2 \
@@ -4143,6 +3141,47 @@
   #       - uses: "NVIDIA/NeMo/.github/actions/cancel-workflow@main"
   #         if: "failure()"
   
+  # L2_Megatron_GPT_Reranker:
+  #   needs: [cicd-test-container-setup]
+  #   runs-on: self-hosted-azure
+  #   timeout-minutes: 10
+  #   container:
+  #     image: nemoci.azurecr.io/nemo_container_${{ github.run_id }}
+  #     options: 
+  #       # --user 0:128
+  #       --device=/dev/nvidia0
+  #       --gpus all
+  #       --shm-size=8g
+  #       --env TRANSFORMERS_OFFLINE=0 
+  #       --env HYDRA_FULL_ERROR=1
+  #       --volume /mnt/datadrive/TestData:/home/TestData
+  #   steps:
+  #       - name: Checkout repository
+  #         uses: actions/checkout@v4
+  #       - run: |
+  #           rm -rf /home/TestData/nlp/megatron_ir/working_dir
+
+  #           python examples/nlp/information_retrieval/megatron_gpt_reranker_finetuning.py \
+  #           exp_manager.exp_dir='/home/TestData/nlp/megatron_ir/working_dir' \
+  #           model.global_batch_size=4 \
+  #           model.micro_batch_size=4 \
+  #           trainer.devices=1 \
+  #           trainer.num_nodes=1 \
+  #           trainer.max_epochs=null \
+  #           trainer.max_steps=20 \
+  #           trainer.val_check_interval=10 \
+  #           model.restore_from_path='/home/TestData/nlp/megatron_gpt/mcore_45M/megatron_llama.nemo' \
+  #           model.peft.lora_tuning.adapter_dim=8 \
+  #           model.data.validation_ds.file_names=[/home/TestData/nlp/megatron_ir/train.jsonl] \
+  #           model.data.validation_ds.write_embeddings_to_file=True \
+  #           model.data.validation_ds.output_file_path_prefix='/home/TestData/nlp/megatron_ir/working_dir/val_embs' \
+  #           model.data.train_ds.file_names=[/home/TestData/nlp/megatron_ir/train.jsonl]
+
+
+  #           rm -rf /home/TestData/nlp/megatron_ir/working_dir
+  #       - uses: "NVIDIA/NeMo/.github/actions/cancel-workflow@main"
+  #         if: "failure()"
+
   # L2_Megatron_GPT_Embedding:
   #   needs: [cicd-test-container-setup]
   #   uses: ./.github/workflows/_test_template.yml
