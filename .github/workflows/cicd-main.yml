--- conflicted
+++ resolved
@@ -736,43 +736,6 @@
       AFTER_SCRIPT: |
         rm -rf examples/asr/speech_finetuning_results
 
-<<<<<<< HEAD
-  # OPTIONAL_ASR_dev_run_Speech_To_Text_HF_Finetuning:
-  #   needs: [cicd-test-container-setup]
-  #   uses: ./.github/workflows/_test_template.yml
-  #   with:
-  #     RUNNER: self-hosted-azure-gpus-1
-  #     SCRIPT: |-
-  #       python examples/asr/speech_to_text_finetune.py \
-  #       --config-path="conf/asr_finetune" --config-name="speech_to_text_hf_finetune" \
-  #       ~model.train_ds.hf_data_cfg \
-  #       model.train_ds.num_workers=1 \
-  #       model.train_ds.batch_size=2 model.validation_ds.batch_size=2 \
-  #       model.train_ds.streaming=true \
-  #       +model.train_ds.hf_data_cfg.path="librispeech_asr" \
-  #       +model.train_ds.hf_data_cfg.name=null \
-  #       +model.train_ds.hf_data_cfg.split="test.clean" \
-  #       +model.train_ds.hf_data_cfg.streaming=true \
-  #       ~model.validation_ds.hf_data_cfg \
-  #       model.validation_ds.streaming=true \
-  #       +model.validation_ds.hf_data_cfg.path="librispeech_asr" \
-  #       +model.validation_ds.hf_data_cfg.name=null \
-  #       +model.validation_ds.hf_data_cfg.split="test.clean" \
-  #       +model.validation_ds.hf_data_cfg.streaming=true \
-  #       ~model.test_ds \
-  #       init_from_nemo_model=/home/TestData/asr/stt_en_fastconformer_transducer_large.nemo \
-  #       model.tokenizer.update_tokenizer=False \
-  #       model.optim.sched.warmup_steps=0 \
-  #       +model.optim.sched.max_steps=3 \
-  #       trainer.max_epochs=null \
-  #       trainer.devices=1 \
-  #       trainer.accelerator="gpu" \
-  #       +trainer.fast_dev_run=True \
-  #       exp_manager.exp_dir=examples/asr/speech_finetuning_results
-  #     AFTER_SCRIPT: |
-  #       rm -rf examples/asr/speech_finetuning_results
-  #     IS_OPTIONAL: true
-=======
   OPTIONAL_ASR_dev_run_Speech_To_Text_HF_Finetuning:
     needs: [cicd-test-container-setup]
     uses: ./.github/workflows/_test_template.yml
@@ -811,7 +774,6 @@
       AFTER_SCRIPT: |
         rm -rf examples/asr/speech_finetuning_results
       IS_OPTIONAL: true
->>>>>>> 109562ba
 
   ASR_dev_run_Speech_to_Text_WPE_-_Conformer:
     needs: [cicd-test-container-setup]
