# Copyright (c) 2024, NVIDIA CORPORATION.  All rights reserved.
#
# Licensed under the Apache License, Version 2.0 (the "License");
# you may not use this file except in compliance with the License.
# You may obtain a copy of the License at
#
#     http://www.apache.org/licenses/LICENSE-2.0
#
# Unless required by applicable law or agreed to in writing, software
# distributed under the License is distributed on an "AS IS" BASIS,
# WITHOUT WARRANTIES OR CONDITIONS OF ANY KIND, either express or implied.
# See the License for the specific language governing permissions and
# limitations under the License.
import random
from collections import Counter
from io import BytesIO
from itertools import islice
from pathlib import Path
from typing import Dict, List, Tuple

import lhotse
import numpy as np
import pytest
import torch
from lhotse import CutSet, MonoCut, NumpyFilesWriter, Recording, SupervisionSegment, compute_num_samples
from lhotse.audio import AudioLoadingError
from lhotse.cut import Cut, MixedCut
from lhotse.cut.text import TextPairExample
from lhotse.testing.dummies import dummy_recording
from omegaconf import OmegaConf

from nemo.collections.asr.data.audio_to_text_lhotse import TokenizerWrapper
from nemo.collections.common.data.lhotse import get_lhotse_dataloader_from_config
from nemo.collections.common.data.lhotse.text_adapters import TextExample
from nemo.collections.common.tokenizers.sentencepiece_tokenizer import SentencePieceTokenizer, create_spt_model


@pytest.fixture(scope="session")
def cutset_path(tmp_path_factory) -> Path:
    """10 utterances of length 1s as a Lhotse CutSet."""
    from lhotse import CutSet
    from lhotse.testing.dummies import DummyManifest

    cuts = DummyManifest(CutSet, begin_id=0, end_id=10, with_data=True)
    for c in cuts:
        c.features = None
        c.custom = None
        c.supervisions[0].custom = None

    tmp_path = tmp_path_factory.mktemp("data")
    p = tmp_path / "cuts.jsonl.gz"
    pa = tmp_path / "audio"
    cuts.save_audios(pa).to_file(p)
    return p


@pytest.fixture(scope="session")
def cutset_shar_path(cutset_path: Path) -> Path:
    """10 utterances of length 1s as a Lhotse Shar (tarred) CutSet."""
    from lhotse import CutSet

    cuts = CutSet.from_file(cutset_path)
    p = cutset_path.parent / "shar"
    p.mkdir(exist_ok=True)
    cuts.to_shar(p, fields={"recording": "wav"}, shard_size=5)
    return p


@pytest.fixture(scope="session")
def cutset_shar_path_other(cutset_path: Path) -> Path:
    """10 utterances of length 1s as a Lhotse Shar (tarred) CutSet, but with different IDs."""
    from lhotse import CutSet

    cuts = CutSet.from_file(cutset_path).modify_ids(lambda id: f"other-{id}")
    p = cutset_path.parent / "shar-other"
    p.mkdir(exist_ok=True)
    cuts.to_shar(p, fields={"recording": "wav"}, shard_size=5)
    return p


@pytest.fixture(scope="session")
def nemo_manifest_path(cutset_path: Path):
    """10 utterances of length 1s as a NeMo manifest."""
    from lhotse import CutSet
    from lhotse.serialization import save_to_jsonl

    nemo = []
    for c in CutSet.from_file(cutset_path):
        nemo.append(
            {
                "audio_filepath": c.recording.sources[0].source,
                "text": "irrelevant",
                "text-other": "not relevant",
                "duration": c.duration,
                "my-custom-field": "irrelevant",
                "lang": "en",
                "custom-lang": "pl",
            }
        )
    p = cutset_path.parent / "nemo_manifest.json"
    save_to_jsonl(nemo, p)
    return p


@pytest.fixture(scope="session")
def mc_cutset_path(tmp_path_factory) -> Path:
    """10 two-channel utterances of length 1s as a Lhotse CutSet."""
    from lhotse import CutSet, MultiCut
    from lhotse.testing.dummies import DummyManifest

    num_examples = 10  # number of examples
    num_channels = 2  # number of channels per example

    # create a dummy manifest with single-channel examples
    sc_cuts = DummyManifest(CutSet, begin_id=0, end_id=num_examples * num_channels, with_data=True)
    mc_cuts = []

    for n in range(num_examples):
        # sources for individual channels
        mc_sources = []
        for channel in range(num_channels):
            source = sc_cuts[n * num_channels + channel].recording.sources[0]
            source.channels = [channel]
            mc_sources.append(source)

        # merge recordings
        rec = Recording(
            sources=mc_sources,
            id=f'mc-dummy-recording-{n:02d}',
            num_samples=sc_cuts[0].num_samples,
            duration=sc_cuts[0].duration,
            sampling_rate=sc_cuts[0].sampling_rate,
        )

        # multi-channel cut
        cut = MultiCut(
            recording=rec, id=f'mc-dummy-cut-{n:02d}', start=0, duration=1.0, channel=list(range(num_channels))
        )
        mc_cuts.append(cut)

    mc_cuts = CutSet.from_cuts(mc_cuts)

    tmp_path = tmp_path_factory.mktemp("data")
    p = tmp_path / "mc_cuts.jsonl.gz"
    pa = tmp_path / "mc_audio"
    mc_cuts.save_audios(pa).to_file(p)
    return p


@pytest.fixture(scope="session")
def nemo_tarred_manifest_path(nemo_manifest_path: Path) -> Tuple[str, str]:
    """10 utterances of length 1s as a NeMo tarred manifest."""
    from lhotse.serialization import SequentialJsonlWriter, load_jsonl
    from lhotse.shar.writers import TarWriter

    root = nemo_manifest_path.parent / "nemo_tar"
    root.mkdir(exist_ok=True)

    with (
        TarWriter(f"{root}/audios_%01d.tar", shard_size=5) as tar_writer,
        SequentialJsonlWriter(root / "tarred_audio_filepaths.jsonl") as mft_writer,
    ):
        for idx, d in enumerate(load_jsonl(nemo_manifest_path)):
            p = d["audio_filepath"]
            name = Path(p).name
            with open(p, "rb") as f:
                tar_writer.write(name, BytesIO(f.read()))
            mft_writer.write({**d, "audio_filepath": name, "shard_id": int(idx > 4)})
    return mft_writer.path, f"{root}/audios__OP_0..1_CL_.tar"


@pytest.fixture(scope="session")
def nemo_tarred_manifest_path_multi(nemo_tarred_manifest_path: tuple[str, str]) -> Tuple[str, str]:
    """10 utterances of length 1s as a NeMo tarred manifest. Stored in one manifest per shard."""
    from lhotse.serialization import load_jsonl
    from lhotse.shar.writers import JsonlShardWriter

    json_p, tar_p = nemo_tarred_manifest_path

    json_dir = json_p.parent / "shard_manifests"
    json_dir.mkdir(exist_ok=True)
    with JsonlShardWriter(f"{json_dir}/manifest_%d.jsonl", shard_size=5) as mft_writer:
        for item in load_jsonl(json_p):
            mft_writer.write(item)
    return f"{json_dir}/manifest__OP_0..1_CL_.jsonl", tar_p


@pytest.fixture(scope="session")
def nemo_tarred_manifest_subset_path(nemo_tarred_manifest_path: Tuple[str, str]) -> Tuple[str, str]:
    """Create a shard manifests with randomly chosen 50% percent of tarred contents."""
    from lhotse.serialization import load_jsonl
    from lhotse.shar.writers import JsonlShardWriter

    json_p, tar_p = nemo_tarred_manifest_path
    json_dir = json_p.parent / "shard_manifests"
    json_dir.mkdir(exist_ok=True)
    all_items = list(load_jsonl(json_p))
    tarr_0_data = all_items[:5]  
    tarr_1_data = all_items[5:]  

    subset_items = tarr_0_data[-3:] + tarr_1_data[-3:]
    with JsonlShardWriter(f"{json_dir}/manifest_%d.jsonl", shard_size=3) as mft_writer:
        for item in subset_items:
            mft_writer.write(item)
    return f"{json_dir}/manifest__OP_0..1_CL_.jsonl", tar_p, subset_items


class UnsupervisedAudioDataset(torch.utils.data.Dataset):
    def __getitem__(self, cuts: lhotse.CutSet) -> Dict[str, torch.Tensor]:
        audio, audio_lens = lhotse.dataset.collation.collate_audio(cuts)
        return {"audio": audio, "audio_lens": audio_lens, "ids": [c.id for c in cuts]}


def test_dataloader_from_lhotse_cuts(cutset_path: Path):
    config = OmegaConf.create(
        {
            "cuts_path": cutset_path,
            "sample_rate": 16000,
            "shuffle": True,
            "use_lhotse": True,
            "num_workers": 0,
            # lhotse specific
            "use_bucketing": True,
            "concurrent_bucketing": False,
            "num_buckets": 2,
            "drop_last": False,
            "batch_duration": 4.0,  # seconds
            "quadratic_duration": 15.0,  # seconds
            "shuffle_buffer_size": 10,
            "bucket_buffer_size": 100,
            "seed": 0,
        }
    )

    dl = get_lhotse_dataloader_from_config(
        config=config, global_rank=0, world_size=1, dataset=UnsupervisedAudioDataset()
    )

    batches = [batch for batch in dl]
    assert len(batches) == 4

    b = batches[0]
    assert set(b.keys()) == {"audio", "audio_lens", "ids"}
    assert b["audio"].shape[0] == b["audio_lens"].shape[0] == 3

    b = batches[1]
    assert set(b.keys()) == {"audio", "audio_lens", "ids"}
    assert b["audio"].shape[0] == b["audio_lens"].shape[0] == 3

    b = batches[2]
    assert set(b.keys()) == {"audio", "audio_lens", "ids"}
    assert b["audio"].shape[0] == b["audio_lens"].shape[0] == 3

    b = batches[3]
    assert set(b.keys()) == {"audio", "audio_lens", "ids"}
    assert b["audio"].shape[0] == b["audio_lens"].shape[0] == 1


def test_dataloader_from_lhotse_cuts_truncate(cutset_path: Path):
    config = OmegaConf.create(
        {
            "cuts_path": cutset_path,
            "truncate_duration": 0.5,
            "sample_rate": 16000,
            "shuffle": True,
            "use_lhotse": True,
            "num_workers": 0,
            "batch_size": 4,
            "seed": 0,
        }
    )

    dl = get_lhotse_dataloader_from_config(
        config=config, global_rank=0, world_size=1, dataset=UnsupervisedAudioDataset()
    )

    batches = [b for b in dl]
    assert len(batches) == 3
    # 0.5s = 8000 samples, note the constant duration and batch size except for last batch
    assert batches[0]["audio"].shape == (4, 8000)
    assert batches[1]["audio"].shape == (4, 8000)
    assert batches[2]["audio"].shape == (2, 8000)
    # exactly 10 cuts were used


def test_dataloader_from_lhotse_cuts_cut_into_windows(cutset_path: Path):
    config = OmegaConf.create(
        {
            "cuts_path": cutset_path,
            "cut_into_windows_duration": 0.5,
            "sample_rate": 16000,
            "shuffle": True,
            "use_lhotse": True,
            "num_workers": 0,
            "batch_size": 4,
            "seed": 0,
        }
    )

    dl = get_lhotse_dataloader_from_config(
        config=config, global_rank=0, world_size=1, dataset=UnsupervisedAudioDataset()
    )

    batches = [b for b in dl]
    assert len(batches) == 5
    # 0.5s = 8000 samples, note the constant duration and batch size
    assert batches[0]["audio"].shape == (4, 8000)
    assert batches[1]["audio"].shape == (4, 8000)
    assert batches[2]["audio"].shape == (4, 8000)
    assert batches[3]["audio"].shape == (4, 8000)
    assert batches[4]["audio"].shape == (4, 8000)
    # exactly 20 cuts were used because we cut 10x 1s cuts into 20x 0.5s cuts


def test_dataloader_from_lhotse_cuts_channel_selector(mc_cutset_path: Path):
    # Dataloader without channel selector
    config = OmegaConf.create(
        {
            "cuts_path": mc_cutset_path,
            "sample_rate": 16000,
            "shuffle": True,
            "use_lhotse": True,
            "num_workers": 0,
            "batch_size": 4,
            "seed": 0,
        }
    )

    dl = get_lhotse_dataloader_from_config(
        config=config, global_rank=0, world_size=1, dataset=UnsupervisedAudioDataset()
    )
    batches = [b for b in dl]
    assert len(batches) == 3

    # 1.0s = 16000 samples, two channels, note the constant duration and batch size
    assert batches[0]["audio"].shape == (4, 2, 16000)
    assert batches[1]["audio"].shape == (4, 2, 16000)
    assert batches[2]["audio"].shape == (2, 2, 16000)
    # exactly 10 cuts were used

    # Apply channel selector
    for channel_selector in [None, 0, 1]:

        config_cs = OmegaConf.create(
            {
                "cuts_path": mc_cutset_path,
                "channel_selector": channel_selector,
                "sample_rate": 16000,
                "shuffle": True,
                "use_lhotse": True,
                "num_workers": 0,
                "batch_size": 4,
                "seed": 0,
            }
        )

        dl_cs = get_lhotse_dataloader_from_config(
            config=config_cs, global_rank=0, world_size=1, dataset=UnsupervisedAudioDataset()
        )

        for n, b_cs in enumerate(dl_cs):
            if channel_selector is None:
                # no channel selector, needs to match the original dataset
                assert torch.equal(b_cs["audio"], batches[n]["audio"])
            else:
                # channel selector, needs to match the selected channel
                assert torch.equal(b_cs["audio"], batches[n]["audio"][:, channel_selector, :])


def test_dataloader_from_lhotse_shar_cuts(cutset_shar_path: Path):
    config = OmegaConf.create(
        {
            "shar_path": cutset_shar_path,
            "sample_rate": 16000,
            "shuffle": True,
            "use_lhotse": True,
            "num_workers": 0,
            # lhotse specific
            "use_bucketing": True,
            "concurrent_bucketing": False,
            "num_buckets": 2,
            "drop_last": False,
            "batch_duration": 4.0,  # seconds
            "quadratic_duration": 15.0,  # seconds
            "shuffle_buffer_size": 10,
            "bucket_buffer_size": 100,
            "seed": 0,
            "shard_seed": 0,
        }
    )

    dl = get_lhotse_dataloader_from_config(
        config=config, global_rank=0, world_size=1, dataset=UnsupervisedAudioDataset()
    )

    # Note: we use islice here because with Lhotse Shar the dataloader will always be infinite.
    batches = [batch for batch in islice(dl, 4)]
    assert len(batches) == 4

    b = batches[0]
    assert set(b.keys()) == {"audio", "audio_lens", "ids"}
    assert b["audio"].shape[0] == b["audio_lens"].shape[0] == 3

    b = batches[1]
    assert set(b.keys()) == {"audio", "audio_lens", "ids"}
    assert b["audio"].shape[0] == b["audio_lens"].shape[0] == 3

    b = batches[2]
    assert set(b.keys()) == {"audio", "audio_lens", "ids"}
    assert b["audio"].shape[0] == b["audio_lens"].shape[0] == 3

    b = batches[3]
    assert set(b.keys()) == {"audio", "audio_lens", "ids"}
    assert b["audio"].shape[0] == b["audio_lens"].shape[0] == 3


def test_dataloader_from_nemo_manifest(nemo_manifest_path: Path):
    config = OmegaConf.create(
        {
            "manifest_filepath": nemo_manifest_path,
            "sample_rate": 16000,
            "shuffle": True,
            "use_lhotse": True,
            "num_workers": 0,
            # lhotse specific
            "use_bucketing": True,
            "concurrent_bucketing": False,
            "num_buckets": 2,
            "drop_last": False,
            "batch_duration": 4.0,  # seconds
            "quadratic_duration": 15.0,  # seconds
            "shuffle_buffer_size": 10,
            "bucket_buffer_size": 100,
            "seed": 0,
            "shard_seed": 0,
        }
    )

    dl = get_lhotse_dataloader_from_config(
        config=config, global_rank=0, world_size=1, dataset=UnsupervisedAudioDataset()
    )

    batches = [batch for batch in dl]
    assert len(batches) == 4

    b = batches[0]
    assert set(b.keys()) == {"audio", "audio_lens", "ids"}
    assert b["audio"].shape[0] == b["audio_lens"].shape[0] == 3

    b = batches[1]
    assert set(b.keys()) == {"audio", "audio_lens", "ids"}
    assert b["audio"].shape[0] == b["audio_lens"].shape[0] == 3

    b = batches[2]
    assert set(b.keys()) == {"audio", "audio_lens", "ids"}
    assert b["audio"].shape[0] == b["audio_lens"].shape[0] == 3

    b = batches[3]
    assert set(b.keys()) == {"audio", "audio_lens", "ids"}
    assert b["audio"].shape[0] == b["audio_lens"].shape[0] == 1


class _Identity:
    def __getitem__(self, cuts):
        return cuts


def test_dataloader_from_nemo_manifest_has_custom_fields(nemo_manifest_path: Path):
    config = OmegaConf.create(
        {
            "manifest_filepath": nemo_manifest_path,
            "sample_rate": 16000,
            "shuffle": True,
            "use_lhotse": True,
            "num_workers": 0,
            # lhotse specific
            "use_bucketing": False,
            "batch_duration": 4.0,  # seconds
            "shuffle_buffer_size": 10,
            "seed": 0,
            "shard_seed": 0,
        }
    )

    dl = get_lhotse_dataloader_from_config(config=config, global_rank=0, world_size=1, dataset=_Identity())

    batch = next(iter(dl))
    for cut in batch:
        assert isinstance(cut.custom, dict)
        assert "my-custom-field" in cut.custom


def test_dataloader_from_tarred_nemo_manifest(nemo_tarred_manifest_path: tuple[str, str]):
    json_mft, tar_mft = nemo_tarred_manifest_path
    config = OmegaConf.create(
        {
            "manifest_filepath": json_mft,
            "tarred_audio_filepaths": tar_mft,
            "sample_rate": 16000,
            "shuffle": True,
            "use_lhotse": True,
            "num_workers": 0,
            # lhotse specific
            "use_bucketing": True,
            "concurrent_bucketing": False,
            "num_buckets": 2,
            "drop_last": False,
            "batch_duration": 4.0,  # seconds
            "quadratic_duration": 15.0,  # seconds
            "shuffle_buffer_size": 10,
            "bucket_buffer_size": 100,
            "seed": 0,
            "shard_seed": 0,
        }
    )

    dl = get_lhotse_dataloader_from_config(
        config=config, global_rank=0, world_size=1, dataset=UnsupervisedAudioDataset()
    )

    batches = [batch for batch in islice(dl, 4)]
    assert len(batches) == 4

    b = batches[0]
    assert set(b.keys()) == {"audio", "audio_lens", "ids"}
    assert b["audio"].shape[0] == b["audio_lens"].shape[0] == 3

    b = batches[1]
    assert set(b.keys()) == {"audio", "audio_lens", "ids"}
    assert b["audio"].shape[0] == b["audio_lens"].shape[0] == 3

    b = batches[2]
    assert set(b.keys()) == {"audio", "audio_lens", "ids"}
    assert b["audio"].shape[0] == b["audio_lens"].shape[0] == 3

    b = batches[3]
    assert set(b.keys()) == {"audio", "audio_lens", "ids"}
    assert b["audio"].shape[0] == b["audio_lens"].shape[0] == 3


def test_dataloader_from_tarred_nemo_manifest_weighted_combination(nemo_tarred_manifest_path: tuple[str, str]):
    json_mft, tar_mft = nemo_tarred_manifest_path
    config = OmegaConf.create(
        {
            "manifest_filepath": [[json_mft, 0.8], [json_mft, 0.2]],
            "tarred_audio_filepaths": [[tar_mft], [tar_mft]],
            "sample_rate": 16000,
            "shuffle": True,
            "use_lhotse": True,
            "num_workers": 0,
            # lhotse specific
            "use_bucketing": True,
            "concurrent_bucketing": False,
            "num_buckets": 2,
            "drop_last": False,
            "batch_duration": 4.0,  # seconds
            "quadratic_duration": 15.0,  # seconds
            "shuffle_buffer_size": 10,
            "bucket_buffer_size": 100,
            "seed": 0,
            "shard_seed": 0,
        }
    )

    dl = get_lhotse_dataloader_from_config(
        config=config, global_rank=0, world_size=1, dataset=UnsupervisedAudioDataset()
    )

    b = next(iter(dl))
    assert set(b.keys()) == {"audio", "audio_lens", "ids"}
    assert b["audio"].shape[0] == b["audio_lens"].shape[0] == 3


def test_dataloader_from_tarred_nemo_manifest_multi(nemo_tarred_manifest_path_multi: tuple[str, str]):
    json_mft, tar_mft = nemo_tarred_manifest_path_multi
    config = OmegaConf.create(
        {
            "manifest_filepath": json_mft,
            "tarred_audio_filepaths": tar_mft,
            "sample_rate": 16000,
            "shuffle": True,
            "use_lhotse": True,
            "num_workers": 0,
            # lhotse specific
            "use_bucketing": True,
            "concurrent_bucketing": False,
            "num_buckets": 2,
            "drop_last": False,
            "batch_duration": 4.0,  # seconds
            "quadratic_duration": 15.0,  # seconds
            "shuffle_buffer_size": 10,
            "bucket_buffer_size": 100,
            "seed": 0,
            "shard_seed": 0,
        }
    )

    dl = get_lhotse_dataloader_from_config(
        config=config, global_rank=0, world_size=1, dataset=UnsupervisedAudioDataset()
    )

    batches = [batch for batch in islice(dl, 4)]
    assert len(batches) == 4

    b = batches[0]
    assert set(b.keys()) == {"audio", "audio_lens", "ids"}
    assert b["audio"].shape[0] == b["audio_lens"].shape[0] == 3

    b = batches[1]
    assert set(b.keys()) == {"audio", "audio_lens", "ids"}
    assert b["audio"].shape[0] == b["audio_lens"].shape[0] == 3

    b = batches[2]
    assert set(b.keys()) == {"audio", "audio_lens", "ids"}
    assert b["audio"].shape[0] == b["audio_lens"].shape[0] == 3

    b = batches[3]
    assert set(b.keys()) == {"audio", "audio_lens", "ids"}
    assert b["audio"].shape[0] == b["audio_lens"].shape[0] == 3


def test_dataloader_from_tarred_nemo_manifest_multi_max_open_streams(nemo_tarred_manifest_path_multi: tuple[str, str]):
    json_mft, tar_mft = nemo_tarred_manifest_path_multi
    config = OmegaConf.create(
        {
            "manifest_filepath": [[json_mft], [json_mft]],
            "tarred_audio_filepaths": [[tar_mft], [tar_mft]],
            "sample_rate": 16000,
            "shuffle": True,
            "use_lhotse": True,
            "num_workers": 0,
            # lhotse specific
            "use_bucketing": True,
            "concurrent_bucketing": False,
            "num_buckets": 2,
            "max_open_streams": 1,
            "drop_last": False,
            "batch_duration": 4.0,  # seconds
            "quadratic_duration": 15.0,  # seconds
            "shuffle_buffer_size": 10,
            "bucket_buffer_size": 100,
            "seed": 0,
            "shard_seed": 0,
        }
    )

    dl = get_lhotse_dataloader_from_config(
        config=config, global_rank=0, world_size=1, dataset=UnsupervisedAudioDataset()
    )

    _ = next(iter(dl))


def test_dataloader_from_tarred_nemo_manifest_concat(nemo_tarred_manifest_path: tuple[str, str]):
    json_mft, tar_mft = nemo_tarred_manifest_path
    config = OmegaConf.create(
        {
            "manifest_filepath": json_mft,
            "tarred_audio_filepaths": tar_mft,
            "sample_rate": 16000,
            "shuffle": True,
            "use_lhotse": True,
            "num_workers": 0,
            # lhotse specific
            "concatenate_samples": True,
            "concatenate_duration_factor": 3.0,
            "batch_duration": 4.0,
            "quadratic_duration": 15.0,  # seconds
            "use_bucketing": False,
            "drop_last": False,
            "shuffle_buffer_size": 10,
            "seed": 0,
            "shard_seed": 0,
        }
    )

    dl = get_lhotse_dataloader_from_config(
        config=config, global_rank=0, world_size=1, dataset=UnsupervisedAudioDataset()
    )

    batches = [batch for batch in islice(dl, 4)]

    assert len(batches) == 4

    # the first element has been concatenated: 2x16000 speech (2x1s) + 1600 gap (0.1s)
    expected_audio_lens = torch.tensor([33600, 16000], dtype=torch.int32)

    b = batches[0]
    assert set(b.keys()) == {"audio", "audio_lens", "ids"}
    assert b["audio"].shape[0] == b["audio_lens"].shape[0] == 2
    torch.testing.assert_close(b["audio_lens"], expected_audio_lens)

    b = batches[1]
    assert set(b.keys()) == {"audio", "audio_lens", "ids"}
    assert b["audio"].shape[0] == b["audio_lens"].shape[0] == 2
    torch.testing.assert_close(b["audio_lens"], expected_audio_lens)

    b = batches[2]
    assert set(b.keys()) == {"audio", "audio_lens", "ids"}
    assert b["audio"].shape[0] == b["audio_lens"].shape[0] == 2
    torch.testing.assert_close(b["audio_lens"], expected_audio_lens)

    b = batches[3]
    assert set(b.keys()) == {"audio", "audio_lens", "ids"}
    assert b["audio"].shape[0] == b["audio_lens"].shape[0] == 2
    torch.testing.assert_close(b["audio_lens"], expected_audio_lens)


def test_dataloader_from_lhotse_shar_cuts_combine_datasets_unweighted(
    cutset_shar_path: Path, cutset_shar_path_other: Path
):
    """
    Note: if we iterated more mini-batches in this test, in the expectation there
    will be 50-50 % mini-batch occupancy of examples from both datasets.
    """
    config = OmegaConf.create(
        {
            "shar_path": [cutset_shar_path, cutset_shar_path_other],
            "sample_rate": 16000,
            "shuffle": True,
            "use_lhotse": True,
            "num_workers": 0,
            # lhotse specific
            "use_bucketing": True,
            "concurrent_bucketing": False,
            "num_buckets": 2,
            "drop_last": False,
            "batch_duration": 4.0,  # seconds
            "quadratic_duration": 15.0,  # seconds
            "shuffle_buffer_size": 10,
            "bucket_buffer_size": 100,
            "seed": 0,
            "shard_seed": 0,
        }
    )

    dl = get_lhotse_dataloader_from_config(
        config=config, global_rank=0, world_size=1, dataset=UnsupervisedAudioDataset()
    )

    # Note: we use islice here because with Lhotse Shar the dataloader will always be infinite.
    batches = [batch for batch in islice(dl, 4)]
    assert len(batches) == 4

    b = batches[0]
    assert len([cid for cid in b["ids"] if cid.startswith("dummy")]) == 1  # dataset 1
    assert len([cid for cid in b["ids"] if cid.startswith("other")]) == 2  # dataset 2

    b = batches[1]
    assert len([cid for cid in b["ids"] if cid.startswith("dummy")]) == 0  # dataset 1
    assert len([cid for cid in b["ids"] if cid.startswith("other")]) == 3  # dataset 2

    b = batches[2]
    assert len([cid for cid in b["ids"] if cid.startswith("dummy")]) == 2  # dataset 1
    assert len([cid for cid in b["ids"] if cid.startswith("other")]) == 1  # dataset 2

    b = batches[3]
    assert len([cid for cid in b["ids"] if cid.startswith("dummy")]) == 1  # dataset 1
    assert len([cid for cid in b["ids"] if cid.startswith("other")]) == 2  # dataset 2


def test_dataloader_from_lhotse_shar_cuts_combine_datasets_weighted(
    cutset_shar_path: Path, cutset_shar_path_other: Path
):
    """
    Note: if we iterated more mini-batches in this test, in the expectation there
    will be 90-10 % mini-batch occupancy of examples from both datasets.
    """
    config = OmegaConf.create(
        {
            "shar_path": [[cutset_shar_path, 90], [cutset_shar_path_other, 10]],
            "sample_rate": 16000,
            "shuffle": True,
            "use_lhotse": True,
            "num_workers": 0,
            # lhotse specific
            "use_bucketing": True,
            "concurrent_bucketing": False,
            "num_buckets": 2,
            "drop_last": False,
            "batch_duration": 4.0,  # seconds
            "quadratic_duration": 15.0,  # seconds
            "shuffle_buffer_size": 10,
            "bucket_buffer_size": 100,
            "seed": 0,
            "shard_seed": 0,
        }
    )

    dl = get_lhotse_dataloader_from_config(
        config=config, global_rank=0, world_size=1, dataset=UnsupervisedAudioDataset()
    )

    # Note: we use islice here because with Lhotse Shar the dataloader will always be infinite.
    batches = [batch for batch in islice(dl, 6)]
    assert len(batches) == 6

    b = batches[0]
    assert len([cid for cid in b["ids"] if cid.startswith("dummy")]) == 3  # dataset 1
    assert len([cid for cid in b["ids"] if cid.startswith("other")]) == 0  # dataset 2

    b = batches[1]
    assert len([cid for cid in b["ids"] if cid.startswith("dummy")]) == 1  # dataset 1
    assert len([cid for cid in b["ids"] if cid.startswith("other")]) == 2  # dataset 2

    b = batches[2]
    assert len([cid for cid in b["ids"] if cid.startswith("dummy")]) == 2  # dataset 1
    assert len([cid for cid in b["ids"] if cid.startswith("other")]) == 1  # dataset 2

    b = batches[3]
    assert len([cid for cid in b["ids"] if cid.startswith("dummy")]) == 3  # dataset 1
    assert len([cid for cid in b["ids"] if cid.startswith("other")]) == 0  # dataset 2

    b = batches[4]
    assert len([cid for cid in b["ids"] if cid.startswith("dummy")]) == 3  # dataset 1
    assert len([cid for cid in b["ids"] if cid.startswith("other")]) == 0  # dataset 2

    b = batches[5]
    assert len([cid for cid in b["ids"] if cid.startswith("dummy")]) == 3  # dataset 1
    assert len([cid for cid in b["ids"] if cid.startswith("other")]) == 0  # dataset 2


class TextDataset(torch.utils.data.Dataset):
    def __getitem__(self, cuts: lhotse.CutSet) -> List[str]:
        return [c.supervisions[0].text for c in cuts]


@pytest.mark.parametrize(["text_field", "text_value"], [(None, "irrelevant"), ("text-other", "not relevant")])
def test_dataloader_from_nemo_manifest_with_text_field(nemo_manifest_path: Path, text_field: str, text_value: str):
    kwarg = {"text_field": text_field} if text_field is not None else {}
    config = OmegaConf.create(
        {
            "manifest_filepath": nemo_manifest_path,
            "sample_rate": 16000,
            "shuffle": True,
            "use_lhotse": True,
            "num_workers": 0,
            "batch_size": 2,
            # lhotse specific
            "use_bucketing": False,
            **kwarg,
        }
    )

    dl = get_lhotse_dataloader_from_config(config=config, global_rank=0, world_size=1, dataset=TextDataset())
    b = next(iter(dl))
    assert b == [text_value] * 2


class LangDataset(torch.utils.data.Dataset):
    def __getitem__(self, cuts: lhotse.CutSet) -> List[str]:
        return [c.supervisions[0].language for c in cuts]


@pytest.mark.parametrize(["lang_field", "lang_value"], [(None, "en"), ("custom-lang", "pl")])
def test_dataloader_from_nemo_manifest_with_lang_field(nemo_manifest_path: Path, lang_field: str, lang_value: str):
    kwarg = {"lang_field": lang_field} if lang_field is not None else {}
    config = OmegaConf.create(
        {
            "manifest_filepath": nemo_manifest_path,
            "sample_rate": 16000,
            "shuffle": True,
            "use_lhotse": True,
            "num_workers": 0,
            "batch_size": 2,
            # lhotse specific
            "use_bucketing": False,
            **kwarg,
        }
    )

    dl = get_lhotse_dataloader_from_config(config=config, global_rank=0, world_size=1, dataset=LangDataset())
    b = next(iter(dl))
    assert b == [lang_value] * 2


def test_lazy_nemo_iterator_with_offset_field(tmp_path: Path):
    import numpy as np
    import soundfile as sf

    from nemo.collections.common.data.lhotse.nemo_adapters import LazyNeMoIterator

    # Have to generate as INT16 to avoid quantization error after saving to 16-bit WAV
    INT16MAX = 2**15
    expected_audio = np.random.randint(low=-INT16MAX - 1, high=INT16MAX, size=(16000,)).astype(np.float32) / INT16MAX
    audio_path = str(tmp_path / "dummy.wav")
    sf.write(audio_path, expected_audio, 16000)

    manifest_path = str(tmp_path / "manifest.json")
    lhotse.serialization.save_to_jsonl(
        [
            {"audio_filepath": audio_path, "offset": 0.0, "duration": 0.5, "text": "irrelevant"},
            {"audio_filepath": audio_path, "offset": 0.5, "duration": 0.5, "text": "irrelevant"},
        ],
        manifest_path,
    )

    cuts = lhotse.CutSet(LazyNeMoIterator(manifest_path))

    cut = cuts[0]
    assert isinstance(cut, lhotse.MonoCut)
    assert cut.start == 0.0
    assert cut.duration == 0.5
    assert cut.sampling_rate == 16000
    assert cut.num_samples == 8000
    assert cut.supervisions[0].text == "irrelevant"
    audio = cut.load_audio()
    assert audio.shape == (1, 8000)
    np.testing.assert_equal(audio[0], expected_audio[:8000])

    cut = cuts[1]
    assert isinstance(cut, lhotse.MonoCut)
    assert cut.start == 0.5
    assert cut.duration == 0.5
    assert cut.sampling_rate == 16000
    assert cut.num_samples == 8000
    assert cut.supervisions[0].text == "irrelevant"
    audio = cut.load_audio()
    assert audio.shape == (1, 8000)
    np.testing.assert_allclose(audio[0], expected_audio[8000:], atol=5e-5)

    assert cuts[0].id != cuts[1].id


def test_lazy_nemo_iterator_with_relative_paths(tmp_path: Path):
    import numpy as np
    import soundfile as sf

    from nemo.collections.common.data.lhotse.nemo_adapters import LazyNeMoIterator

    # Have to generate as INT16 to avoid quantization error after saving to 16-bit WAV
    INT16MAX = 2**15
    expected_audio = np.random.randint(low=-INT16MAX - 1, high=INT16MAX, size=(16000,)).astype(np.float32) / INT16MAX
    audio_path = str(tmp_path / "dummy.wav")
    sf.write(audio_path, expected_audio, 16000)

    manifest_path = str(tmp_path / "manifest.json")
    lhotse.serialization.save_to_jsonl(
        [
            # note: relative path
            {"audio_filepath": "dummy.wav", "offset": 0.0, "duration": 0.5, "text": "irrelevant"},
        ],
        manifest_path,
    )

    cuts = lhotse.CutSet(LazyNeMoIterator(manifest_path))
    cut = cuts[0]
    audio = cut.load_audio()

    assert isinstance(cut, lhotse.MonoCut)
    assert cut.start == 0.0
    assert cut.duration == 0.5
    assert cut.sampling_rate == 16000
    assert cut.num_samples == 8000
    assert cut.supervisions[0].text == "irrelevant"
    assert audio.shape == (1, 8000)
    np.testing.assert_equal(audio[0], expected_audio[:8000])


def test_lhotse_cuts_resolve_relative_paths(tmp_path: Path):
    cuts_path = tmp_path / "cuts.jsonl.gz"
    audio_path = tmp_path / "_relative_test_audio_.wav"
    lhotse.audio.save_audio(audio_path, np.random.rand(16000) - 0.5, 16000)
    cut = Recording.from_file(audio_path).to_cut()
    cut.recording.sources[0].source = str(audio_path.name)  # make the path relative
    cut.target_recording = cut.recording  # assign a custom field with relative path
    with NumpyFilesWriter(tmp_path) as w:
        cut.some_array = w.store_array(cut.id, np.random.randn(32))
        cut.some_array.storage_path = ""  # relative path

    with pytest.raises(AudioLoadingError):
        cut.load_audio()  # Lhotse doesn't know about what the path should be relative to
        cut.load_target_recording()

    CutSet([cut]).to_file(cuts_path)

    config = OmegaConf.create(
        {
            "cuts_path": cuts_path,
            "sample_rate": 16000,
            "use_lhotse": True,
            "num_workers": 0,
            "batch_size": 2,
        }
    )

    dl = get_lhotse_dataloader_from_config(config=config, global_rank=0, world_size=1, dataset=_Identity())

    batches = [batch for batch in dl]
    assert len(batches) == 1

    for cut in batches[0]:
        assert cut.has_recording
        cut.load_audio()  # works
        assert cut.has_custom("target_recording")
        cut.load_target_recording()
        assert cut.has_custom("some_array")
        cut.load_some_array()


class Identity(torch.utils.data.Dataset):
    def __getitem__(self, cuts: lhotse.CutSet) -> lhotse.CutSet:
        return cuts


def test_extended_data_input_cfg(cutset_shar_path, nemo_tarred_manifest_path_multi):
    config = OmegaConf.create(
        {
            "input_cfg": [
                {
                    "type": "nemo_tarred",
                    "manifest_filepath": nemo_tarred_manifest_path_multi[0],
                    "tarred_audio_filepaths": nemo_tarred_manifest_path_multi[1],
                    "weight": 0.5,
                    "tags": {
                        "language": "en",
                        "modality": "audio",
                        "dataset_name": "D1",
                    },
                },
                {
                    "type": "lhotse_shar",
                    "shar_path": cutset_shar_path,
                    "weight": 0.5,
                    "tags": {
                        "language": "en",
                        "modality": "audio",
                        "dataset_name": "D2",
                    },
                },
            ],
            "sample_rate": 16000,
            "shuffle": True,
            "num_workers": 0,
            "batch_size": 4,
            "seed": 0,
            "shard_seed": 0,
        }
    )

    dl = get_lhotse_dataloader_from_config(config=config, global_rank=0, world_size=1, dataset=Identity())

    # Note: we use islice here because the dataloader will be infinite.
    batches = [batch for batch in islice(dl, 2)]

    b = batches[0]
    assert isinstance(b, lhotse.CutSet)
    assert all(c.custom["language"] == "en" for c in b)
    assert all(c.custom["modality"] == "audio" for c in b)
    assert sum(c.custom["dataset_name"] == "D1" for c in b) == 2
    assert sum(c.custom["dataset_name"] == "D2" for c in b) == 2

    b = batches[1]
    assert isinstance(b, lhotse.CutSet)
    assert all(c.custom["language"] == "en" for c in b)
    assert all(c.custom["modality"] == "audio" for c in b)
    assert sum(c.custom["dataset_name"] == "D1" for c in b) == 1
    assert sum(c.custom["dataset_name"] == "D2" for c in b) == 3


def test_extended_data_input_cfg_subgroup(cutset_shar_path, nemo_tarred_manifest_path_multi):
    config = OmegaConf.create(
        {
            "input_cfg": [
                {
                    "type": "group",
                    "input_cfg": [
                        {
                            "type": "nemo_tarred",
                            "manifest_filepath": nemo_tarred_manifest_path_multi[0],
                            "tarred_audio_filepaths": nemo_tarred_manifest_path_multi[1],
                            "weight": 0.5,
                            "tags": {
                                "language": "en",
                                "modality": "audio",
                                "dataset_name": "D1",
                            },
                        },
                        {
                            "type": "lhotse_shar",
                            "shar_path": cutset_shar_path,
                            "weight": 0.5,
                            "tags": {
                                "language": "en",
                                "modality": "audio",
                                "dataset_name": "D2",
                            },
                        },
                    ],
                    "weight": 0.2,
                    "tags": {
                        "group_name": "G1",
                    },
                },
                {
                    "type": "group",
                    "weight": 0.8,
                    "input_cfg": [
                        {
                            "type": "nemo_tarred",
                            "manifest_filepath": nemo_tarred_manifest_path_multi[0],
                            "tarred_audio_filepaths": nemo_tarred_manifest_path_multi[1],
                            "weight": 0.5,
                            "tags": {
                                "language": "en",
                                "modality": "audio",
                                "dataset_name": "D3",
                            },
                        },
                        {
                            "type": "lhotse_shar",
                            "shar_path": cutset_shar_path,
                            "weight": 0.5,
                            "tags": {
                                "language": "en",
                                "modality": "audio",
                                "dataset_name": "D4",
                            },
                        },
                    ],
                    "tags": {
                        "group_name": "G2",
                    },
                },
            ],
            "sample_rate": 16000,
            "shuffle": True,
            "num_workers": 0,
            "batch_size": 32,
            "seed": 0,
            "shard_seed": 0,
        }
    )

    dl = get_lhotse_dataloader_from_config(config=config, global_rank=0, world_size=1, dataset=Identity())

    # Sample 100 mini-batches and test statistical properties
    group_occurrences = Counter()
    dataset_occurrences = Counter()
    for batch in islice(dl, 100):
        for cut in batch:
            group_occurrences[cut.group_name] += 1
            dataset_occurrences[cut.dataset_name] += 1

    tot = sum(group_occurrences.values())
    for k in group_occurrences:
        group_occurrences[k] /= tot
    for k in dataset_occurrences:
        dataset_occurrences[k] /= tot

    def almost(number):
        return pytest.approx(number, abs=0.02)

    assert group_occurrences["G1"] == almost(0.2)  # group weight: 0.2
    assert group_occurrences["G2"] == almost(0.8)  # group weight: 0.8
    assert dataset_occurrences["D1"] == almost(0.1)  # group weight: 0.2 * dataset weight 0.5 => 0.1
    assert dataset_occurrences["D2"] == almost(0.1)  # group weight: 0.2 * dataset weight 0.5 => 0.1
    assert dataset_occurrences["D3"] == almost(0.4)  # group weight: 0.8 * dataset weight 0.5 => 0.4
    assert dataset_occurrences["D4"] == almost(0.4)  # group weight: 0.8 * dataset weight 0.5 => 0.4


def test_extended_data_input_cfg_yaml_path(tmp_path, cutset_shar_path, nemo_tarred_manifest_path_multi):
    input_cfg = [
        {
            "type": "nemo_tarred",
            "manifest_filepath": str(nemo_tarred_manifest_path_multi[0]),
            "tarred_audio_filepaths": str(nemo_tarred_manifest_path_multi[1]),
            "weight": 0.5,
            "tags": {
                "language": "en",
                "modality": "audio",
                "dataset_name": "D1",
            },
        },
        {
            "type": "lhotse_shar",
            "shar_path": str(cutset_shar_path),
            "weight": 0.5,
            "tags": {
                "language": "en",
                "modality": "audio",
                "dataset_name": "D2",
            },
        },
    ]

    yaml_path = tmp_path / "input_cfg.yaml"
    lhotse.serialization.save_to_yaml(input_cfg, yaml_path)

    config = OmegaConf.create(
        {
            "input_cfg": input_cfg,
            "sample_rate": 16000,
            "shuffle": True,
            "num_workers": 0,
            "batch_size": 32,
            "seed": 0,
            "shard_seed": 0,
        }
    )

    dl = get_lhotse_dataloader_from_config(config=config, global_rank=0, world_size=1, dataset=Identity())

    batch = next(iter(dl))
    assert isinstance(batch, lhotse.CutSet)
    for cut in batch:
        assert cut.dataset_name in ("D1", "D2")


@pytest.fixture(scope="session")
def txt_en_path(tmp_path_factory):
    tmp_path = tmp_path_factory.mktemp("text_data")
    en_path = tmp_path / "text.en"
    en_path.write_text(
        """Example text in English.
Another sentence.
        """
    )
    return en_path


@pytest.fixture(scope="session")
def txt_es_path(tmp_path_factory):
    tmp_path = tmp_path_factory.mktemp("text_data")
    es_path = tmp_path / "text.es"
    es_path.write_text(
        """Otro texto en ingles.
Otra frase."""
    )
    return es_path


def test_text_file_input(txt_en_path, txt_es_path):
    config = OmegaConf.create(
        {
            "input_cfg": [
                {
                    "type": "txt",
                    "paths": txt_en_path,
                    "language": "en",
                },
            ],
            "shuffle": True,
            "num_workers": 0,
            "batch_size": 4,
            "seed": 0,
            "shard_seed": 0,
        }
    )

    # Note: this test does not need to pass a tokenizer because we use static batch sizes
    dl = get_lhotse_dataloader_from_config(config=config, global_rank=0, world_size=1, dataset=Identity())

    # Note: we use islice here because the dataloader will be infinite.
    batches = [batch for batch in islice(dl, 2)]

    b = batches[0]
    assert isinstance(b, lhotse.CutSet)
    assert all(isinstance(c, TextExample) for c in b)
    assert all(c.language == "en" for c in b)

    b = batches[1]
    assert isinstance(b, lhotse.CutSet)
    assert all(isinstance(c, TextExample) for c in b)
    assert all(c.language == "en" for c in b)


def test_text_file_pairs_input(txt_en_path, txt_es_path):
    config = OmegaConf.create(
        {
            "input_cfg": [
                {
                    "type": "txt_pair",
                    "source_paths": txt_en_path,
                    "target_paths": txt_es_path,
                    "source_language": "en",
                    "target_language": "es",
                },
            ],
            "shuffle": True,
            "num_workers": 0,
            "batch_size": 4,
            "seed": 0,
            "shard_seed": 0,
        }
    )

    # Note: this test does not need to pass a tokenizer because we use static batch sizes
    dl = get_lhotse_dataloader_from_config(config=config, global_rank=0, world_size=1, dataset=Identity())

    # Note: we use islice here because the dataloader will be infinite.
    batches = [batch for batch in islice(dl, 2)]

    b = batches[0]
    assert isinstance(b, lhotse.CutSet)
    assert all(isinstance(c, TextPairExample) for c in b)
    assert all(c.source.language == "en" for c in b)
    assert all(c.target.language == "es" for c in b)

    b = batches[1]
    assert isinstance(b, lhotse.CutSet)
    assert all(isinstance(c, TextPairExample) for c in b)
    assert all(c.source.language == "en" for c in b)
    assert all(c.target.language == "es" for c in b)


@pytest.fixture(scope="session")
def txt_pair_paths_shards(tmp_path_factory, txt_en_path, txt_es_path):
    tmp_path = tmp_path_factory.mktemp("text_data_shards")

    en_text = txt_en_path.read_text().splitlines()
    (tmp_path / "en_0.txt").write_text("\n".join(en_text[:5]))
    (tmp_path / "en_1.txt").write_text("\n".join(en_text[5:]))

    es_text = txt_es_path.read_text().splitlines()
    (tmp_path / "es_0.txt").write_text("\n".join(es_text[:5]))
    (tmp_path / "es_1.txt").write_text("\n".join(es_text[5:]))

    return f"{tmp_path}/en__OP_0..1_CL_.txt", f"{tmp_path}/es__OP_0..1_CL_.txt"


def test_text_file_pairs_shards_input(txt_pair_paths_shards: tuple[str, str]):
    en_paths, es_paths = txt_pair_paths_shards

    config = OmegaConf.create(
        {
            "input_cfg": [
                {
                    "type": "txt_pair",
                    "source_paths": en_paths,
                    "target_paths": es_paths,
                    "source_language": "en",
                    "target_language": "es",
                },
            ],
            "shuffle": True,
            "num_workers": 0,
            "batch_size": 4,
            "seed": 0,
            "shard_seed": 0,
        }
    )

    # Note: this test does not need to pass a tokenizer because we use static batch sizes
    dl = get_lhotse_dataloader_from_config(config=config, global_rank=0, world_size=1, dataset=Identity())

    # Note: we use islice here because the dataloader will be infinite.
    batches = [batch for batch in islice(dl, 2)]

    b = batches[0]
    assert isinstance(b, lhotse.CutSet)
    assert all(isinstance(c, TextPairExample) for c in b)
    assert all(c.source.language == "en" for c in b)
    assert all(c.target.language == "es" for c in b)

    b = batches[1]
    assert isinstance(b, lhotse.CutSet)
    assert all(isinstance(c, TextPairExample) for c in b)
    assert all(c.source.language == "en" for c in b)
    assert all(c.target.language == "es" for c in b)


@pytest.fixture(scope="session")
def en_es_tokenizer(tmp_path_factory, txt_en_path, txt_es_path) -> TokenizerWrapper:
    tmpdir = tmp_path_factory.mktemp("en_es_tokenizer")
    text_path = tmpdir / "text.txt"
    text_path.write_text(txt_en_path.read_text() + "\n" + txt_es_path.read_text())
    create_spt_model(text_path, vocab_size=128, sample_size=-1, do_lower_case=False, output_dir=str(tmpdir))
    return TokenizerWrapper(SentencePieceTokenizer(str(tmpdir / "tokenizer.model")))


def test_multimodal_text_audio_dataloading(
    txt_pair_paths_shards: tuple[str, str],
    nemo_tarred_manifest_path_multi: tuple[str, str],
    en_es_tokenizer: TokenizerWrapper,
):
    en_paths, es_paths = txt_pair_paths_shards
    manifest_filepath, tarred_audio_filepaths = nemo_tarred_manifest_path_multi
    config = OmegaConf.create(
        {
            "input_cfg": [
                {
                    "type": "txt_pair",
                    "source_paths": en_paths,
                    "target_paths": es_paths,
                    "source_language": "en",
                    "target_language": "es",
                    "tags": {
                        "modality": "text",
                    },
                },
                {
                    "type": "nemo_tarred",
                    "manifest_filepath": manifest_filepath,
                    "tarred_audio_filepaths": tarred_audio_filepaths,
                    "tags": {
                        "modality": "audio",
                    },
                },
            ],
            "shuffle": True,
            "num_workers": 0,
            "use_multimodal_sampling": True,
            "batch_tokens": 1024,
            # How to set token equivalent duration in actual training?
            #   assuming fbank frames: 0.01 is the base due to frame shift;
            #       + subsampling x8 gives us 0.08
            #   assuming discrete audio tokens, with frame rate 50Hz,
            #       we'd get 0.02
            #   in this test we'll just use 0.1 for simplicity
            "token_equivalent_duration": 0.1,
            "quadratic_factor": 50,
            "seed": 0,
            "shard_seed": 0,
        }
    )

    dl = get_lhotse_dataloader_from_config(
        config=config,
        global_rank=0,
        world_size=1,
        dataset=Identity(),
        tokenizer=en_es_tokenizer,
    )

    # Note: we use islice here because the dataloader will be infinite.
    batches = [batch for batch in islice(dl, 2)]

    b = batches[0]
    assert isinstance(b, lhotse.CutSet)
    assert len(b) == 48
    assert sum(ex.num_tokens for ex in b) == pytest.approx(574.0)
    assert min(ex.num_tokens for ex in b) == pytest.approx(10)
    assert max(ex.num_tokens for ex in b) == pytest.approx(16)
    assert sum(isinstance(ex, Cut) for ex in b) == 29
    assert sum(isinstance(ex, TextPairExample) for ex in b) == 19
    for ex in b:
        if isinstance(ex, Cut):
            assert ex.modality == "audio"
            assert isinstance(ex.load_audio(), np.ndarray)
            assert isinstance(ex.supervisions[0].text, str)
        if isinstance(ex, TextPairExample):
            assert ex.modality == "text"
            assert ex.source.language == "en"
            assert ex.target.language == "es"
            assert isinstance(ex.source.text, str)
            assert isinstance(ex.target.text, str)
            assert isinstance(ex.source.tokens, np.ndarray)
            assert isinstance(ex.target.tokens, np.ndarray)

    b = batches[1]
    assert isinstance(b, lhotse.CutSet)
    assert len(b) == 48
    assert sum(ex.num_tokens for ex in b) == pytest.approx(614.0)
    assert min(ex.num_tokens for ex in b) == pytest.approx(10)
    assert max(ex.num_tokens for ex in b) == pytest.approx(16)
    assert sum(isinstance(ex, Cut) for ex in b) == 21
    assert sum(isinstance(ex, TextPairExample) for ex in b) == 27
    for ex in b:
        if isinstance(ex, Cut):
            assert ex.modality == "audio"
            assert isinstance(ex.load_audio(), np.ndarray)
            assert isinstance(ex.supervisions[0].text, str)
        if isinstance(ex, TextPairExample):
            assert ex.modality == "text"
            assert ex.source.language == "en"
            assert ex.target.language == "es"
            assert isinstance(ex.source.text, str)
            assert isinstance(ex.target.text, str)
            assert isinstance(ex.source.tokens, np.ndarray)
            assert isinstance(ex.target.tokens, np.ndarray)


def test_dataloader_with_noise_nemo_json(cutset_path: Path, nemo_manifest_path: Path):
    config = OmegaConf.create(
        {
            "cuts_path": str(cutset_path),
            "noise_path": str(nemo_manifest_path),
            "noise_mix_prob": 1.0,
            "noise_snr": [-5.0, 5.0],
            "batch_size": 2,
            "seed": 0,
            "shard_seed": 0,
        }
    )
    dl = get_lhotse_dataloader_from_config(
        config=config,
        global_rank=0,
        world_size=1,
        dataset=Identity(),
    )
    batch = next(iter(dl))
    assert isinstance(batch, CutSet)
    assert len(batch) == 2
    cut = batch[0]
    assert isinstance(cut, MixedCut)
    assert -5.0 < cut.tracks[1].snr < 5.0
    cut = batch[1]
    assert isinstance(cut, MixedCut)
    assert -5.0 < cut.tracks[1].snr < 5.0


def test_dataloader_with_noise_lhotse_jsonl(cutset_path: Path):
    config = OmegaConf.create(
        {
            "cuts_path": str(cutset_path),
            "noise_path": str(cutset_path),
            "noise_mix_prob": 1.0,
            "noise_snr": [-5.0, 5.0],
            "batch_size": 2,
            "seed": 0,
            "shard_seed": 0,
        }
    )
    dl = get_lhotse_dataloader_from_config(
        config=config,
        global_rank=0,
        world_size=1,
        dataset=Identity(),
    )
    batch = next(iter(dl))
    assert isinstance(batch, CutSet)
    assert len(batch) == 2
    cut = batch[0]
    assert isinstance(cut, MixedCut)
    assert -5.0 < cut.tracks[1].snr < 5.0
    cut = batch[1]
    assert isinstance(cut, MixedCut)
    assert -5.0 < cut.tracks[1].snr < 5.0


def test_dataloader_with_noise_nemo_tar(cutset_path: Path, nemo_tarred_manifest_path_multi: Path):
    noise_json, noise_tar = nemo_tarred_manifest_path_multi
    config = OmegaConf.create(
        {
            "cuts_path": str(cutset_path),
            "noise_path": {
                "manifest_filepath": noise_json,
                "tarred_audio_filepaths": noise_tar,
            },
            "noise_mix_prob": 1.0,
            "noise_snr": [-5.0, 5.0],
            "batch_size": 2,
            "seed": 0,
            "shard_seed": 0,
        }
    )
    dl = get_lhotse_dataloader_from_config(
        config=config,
        global_rank=0,
        world_size=1,
        dataset=Identity(),
    )
    batch = next(iter(dl))
    assert isinstance(batch, CutSet)
    assert len(batch) == 2
    cut = batch[0]
    assert isinstance(cut, MixedCut)
    assert -5.0 < cut.tracks[1].snr < 5.0
    cut = batch[1]
    assert isinstance(cut, MixedCut)
    assert -5.0 < cut.tracks[1].snr < 5.0


def test_dataloader_with_synth_rir(cutset_path: Path):
    from lhotse.augmentation import ReverbWithImpulseResponse

    config = OmegaConf.create(
        {
            "cuts_path": str(cutset_path),
            "rir_enabled": True,
            "rir_prob": 0.5,
            "batch_size": 4,
            "seed": 0,
            "shard_seed": 0,
        }
    )
    dl = get_lhotse_dataloader_from_config(
        config=config,
        global_rank=0,
        world_size=1,
        dataset=Identity(),
    )
    batch = next(iter(dl))
    assert isinstance(batch, CutSet)
    assert len(batch) == 4
    cut = batch[0]
    assert isinstance(cut, MonoCut)
    assert cut.recording.transforms is None
    cut = batch[1]
    assert isinstance(cut, MonoCut)
    assert cut.recording.transforms is None
    cut = batch[2]
    assert isinstance(cut, MonoCut)
    assert isinstance(cut.recording.transforms, list) and len(cut.recording.transforms) == 1
    tfnm = cut.recording.transforms[0]
    if isinstance(tfnm, dict):  # lhotse<=1.23.0
        assert tfnm["name"] == "ReverbWithImpulseResponse"
    else:  # lhotse>=1.24.0
        assert isinstance(tfnm, ReverbWithImpulseResponse)
    cut = batch[3]
    assert isinstance(cut, MonoCut)
    assert isinstance(cut.recording.transforms, list) and len(cut.recording.transforms) == 1
    tfnm = cut.recording.transforms[0]
    if isinstance(tfnm, dict):  # lhotse<=1.23.0
        assert tfnm["name"] == "ReverbWithImpulseResponse"
    else:  # lhotse>=1.24.0
        assert isinstance(tfnm, ReverbWithImpulseResponse)


def test_dataloader_bucket_batch_size(nemo_tarred_manifest_path_multi: tuple[str, str]):
    json_mft, tar_mft = nemo_tarred_manifest_path_multi
    config = OmegaConf.create(
        {
            "manifest_filepath": json_mft,
            "tarred_audio_filepaths": tar_mft,
            "sample_rate": 16000,
            "shuffle": True,
            "use_lhotse": True,
            "num_workers": 0,
            # lhotse specific
            "use_bucketing": True,
            "concurrent_bucketing": False,
            # Note: all input cuts belong to the first bucket so the batch size will always be 2.
            "bucket_duration_bins": [2.0, 4.0],
            "bucket_batch_size": [2, 1],
            "drop_last": False,
            "shuffle_buffer_size": 10,
            "bucket_buffer_size": 100,
            "seed": 0,
            "shard_seed": 0,
        }
    )

    dl = get_lhotse_dataloader_from_config(config=config, global_rank=0, world_size=1, dataset=Identity())

    for b in islice(dl, 10):
        assert len(b) == 2


def test_dataloader_2d_bucketing(nemo_tarred_manifest_path_multi: tuple[str, str], en_es_tokenizer):
    json_mft, tar_mft = nemo_tarred_manifest_path_multi
    config = OmegaConf.create(
        {
            "manifest_filepath": json_mft,
            "tarred_audio_filepaths": tar_mft,
            "sample_rate": 16000,
            "shuffle": True,
            "use_lhotse": True,
            "num_workers": 0,
            # lhotse specific
            "use_bucketing": True,
            "concurrent_bucketing": False,
            # Here each bin has the format: [audio_duration, token_sequence_length]
            "bucket_duration_bins": [[0.5, 1], [0.5, 2], [2.0, 5], [2.0, 15], [4.0, 10], [4.0, 20]],
            "bucket_batch_size": [7, 6, 5, 4, 3, 2],
            "drop_last": False,
            "shuffle_buffer_size": 10,
            "bucket_buffer_size": 100,
            "seed": 0,
            "shard_seed": 0,
        }
    )

    dl = get_lhotse_dataloader_from_config(
        config=config, global_rank=0, world_size=1, dataset=Identity(), tokenizer=en_es_tokenizer
    )

    # All of our data have duration 1.0 and 10 tokens so they will fall to bin[3] with batch_size=4
    for b in islice(dl, 10):
        assert len(b) == 4


@pytest.fixture(scope="session")
def questions_path(tmp_path_factory) -> Path:
    """A text file with 10 lines containing question values"""
    qdir = tmp_path_factory.mktemp("questions")
    path = qdir / "questions.txt"
    path.write_text("\n".join(f"some question number {i}" for i in range(10)))
    return path


def test_dataloader_from_nemo_nontarred_manifest_with_extra_questions_field_iter(
    nemo_manifest_path: Path, questions_path: Path
):
    config = OmegaConf.create(
        {
            "input_cfg": [
                {
                    "manifest_filepath": nemo_manifest_path,
                    "type": "nemo",
                    "extra_fields": [
                        {
                            "type": "text_iter",
                            "name": "question",
                            "path": questions_path,
                        }
                    ],
                },
            ],
            "sample_rate": 16000,
            "shuffle": False,
            "use_lhotse": True,
            "num_workers": 0,
            "batch_size": 2,
            "use_bucketing": False,
        }
    )

    dl = get_lhotse_dataloader_from_config(config=config, global_rank=0, world_size=1, dataset=Identity())

    b = next(iter(dl))
    c = b[0]
    assert isinstance(c, MonoCut)
    assert hasattr(c, "question")
    assert c.question == "some question number 0"
    c = b[1]
    assert isinstance(c, MonoCut)
    assert hasattr(c, "question")
    assert c.question == "some question number 1"


def test_dataloader_from_nemo_manifest_with_extra_questions_field_iter(
    nemo_tarred_manifest_path: tuple, questions_path: Path
):
    config = OmegaConf.create(
        {
            "input_cfg": [
                {
                    "manifest_filepath": nemo_tarred_manifest_path[0],
                    "tarred_audio_filepaths": nemo_tarred_manifest_path[1],
                    "type": "nemo_tarred",
                    "extra_fields": [
                        {
                            "type": "text_iter",
                            "name": "question",
                            "path": questions_path,
                        }
                    ],
                },
            ],
            "sample_rate": 16000,
            "shuffle": False,
            "use_lhotse": True,
            "num_workers": 0,
            "batch_size": 2,
            "use_bucketing": False,
        }
    )

    dl = get_lhotse_dataloader_from_config(config=config, global_rank=0, world_size=1, dataset=Identity())
    b = next(iter(dl))
    c = b[0]
    assert isinstance(c, MonoCut)
    assert hasattr(c, "question")
    assert c.question == "some question number 0"
    c = b[1]
    assert isinstance(c, MonoCut)
    assert hasattr(c, "question")
    assert c.question == "some question number 1"


def test_dataloader_from_nemo_manifest_with_extra_questions_field_sample(
    nemo_tarred_manifest_path: tuple, questions_path: Path
):
    config = OmegaConf.create(
        {
            "input_cfg": [
                {
                    "manifest_filepath": nemo_tarred_manifest_path[0],
                    "tarred_audio_filepaths": nemo_tarred_manifest_path[1],
                    "type": "nemo_tarred",
                    "extra_fields": [
                        {
                            "type": "text_sample",
                            "name": "question",
                            "path": questions_path,
                        }
                    ],
                },
            ],
            "sample_rate": 16000,
            "shuffle": False,
            "use_lhotse": True,
            "num_workers": 0,
            "batch_size": 5,
            "seed": 0,
            "shard_seed": 0,
            "use_bucketing": False,
        }
    )

    # Note: despite shuffle=True, it is sampling lines from questions_path because of type: "text_sample"
    dl = get_lhotse_dataloader_from_config(config=config, global_rank=0, world_size=1, dataset=Identity())
    b = next(iter(dl))
    c = b[0]
    assert isinstance(c, MonoCut)
    assert hasattr(c, "question")
    assert c.question == "some question number 6"
    c = b[1]
    assert isinstance(c, MonoCut)
    assert hasattr(c, "question")
    assert c.question == "some question number 6"
    c = b[2]
    assert isinstance(c, MonoCut)
    assert hasattr(c, "question")
    assert c.question == "some question number 0"
    c = b[3]
    assert isinstance(c, MonoCut)
    assert hasattr(c, "question")
    assert c.question == "some question number 4"
    c = b[4]
    assert isinstance(c, MonoCut)
    assert hasattr(c, "question")
    assert c.question == "some question number 8"


@pytest.fixture(scope="session")
def nemo_tarred_manifest_path_with_offset(tmp_path_factory) -> Tuple[str, str]:
    """10 utterances of length 1s as a NeMo tarred manifest."""
    from lhotse.serialization import SequentialJsonlWriter
    from lhotse.shar.writers import TarWriter

    root = tmp_path_factory.mktemp("nemo_tar_offset")
    root.mkdir(exist_ok=True)
    recording = dummy_recording(0, duration=10.0, with_data=True)

    with (
        TarWriter(f"{root}/audios_0.tar", shard_size=None) as tar_writer,
        SequentialJsonlWriter(root / "tarred_audio_filepaths.jsonl") as mft_writer,
    ):

        def audio_path(n: int = None):
            return recording.id + ("" if n is None else f"-sub{n}") + ".wav"

        tar_writer.write(audio_path(), BytesIO(recording.sources[0].source))
        mft_writer.write(
            {  # segment 0-3s
                "audio_filepath": audio_path(),
                "offset": 0.0,
                "duration": 3.0,
                "text": "irrelevant",
                "lang": "en",
                "shard_id": 0,
            }
        )
        mft_writer.write(
            {  # segment 4-9s
                "audio_filepath": audio_path(1),
                "offset": 4.0,
                "duration": 5.0,
                "text": "irrelevant-2",
                "lang": "en",
                "shard_id": 0,
            }
        )
        mft_writer.write(
            {  # full recording - for reference
                "audio_filepath": audio_path(2),
                "offset": 0.0,
                "duration": 10.0,
                "text": "irrelevant irrelevant-2",
                "lang": "en",
                "shard_id": 0,
            }
        )
    return mft_writer.path, tar_writer.output_paths[0]


def test_dataloader_from_tarred_nemo_manifest_with_offset(nemo_tarred_manifest_path_with_offset: tuple[str, str]):
    json_mft, tar_mft = nemo_tarred_manifest_path_with_offset
    config = OmegaConf.create(
        {
            "manifest_filepath": json_mft,
            "tarred_audio_filepaths": tar_mft,
            "sample_rate": 16000,
            "shuffle": False,
            "num_workers": 0,
            "batch_size": 3,
            "seed": 0,
            "shard_seed": 0,
            "force_finite": True,
        }
    )

    dl = get_lhotse_dataloader_from_config(config=config, global_rank=0, world_size=1, dataset=Identity())

    # Loads all three examples in a single mini-batch (that's why batch_size=3).
    batches = [b for b in dl]
    assert len(batches) == 1
    (batch,) = batches
    assert len(batch) == 3

    # Validate example containing full 10s recording.
    full_cut = batch[1]
    assert full_cut.start == 0.0
    assert full_cut.duration == 10.0
    assert full_cut.supervisions[0].text == "irrelevant irrelevant-2"
    assert full_cut.supervisions[0].language == "en"
    full_audio = full_cut.load_audio()
    assert full_audio.shape[1] == full_cut.num_samples == 160000  # 10s * 16kHz

    # Validate segment 0-3s.
    cut = batch[2]
    assert cut.start == 0.0
    assert cut.duration == 3.0
    assert cut.supervisions[0].text == "irrelevant"
    assert cut.supervisions[0].language == "en"
    audio = cut.load_audio()
    assert audio.shape[1] == cut.num_samples
    # Check the audio for the segment is identical to a slice of the full audio.
    np.testing.assert_equal(audio, full_audio[:, : compute_num_samples(cut.duration, cut.sampling_rate)])

    # Validate segment 4-9s.
    # Note: LazyNeMoTarredIterator removes the offset information, as it creates a new recording
    # that's a "subset" of the original recording as a memory saving optimization.
    # Hence, we will not see cut.start == 4.0.
    cut = batch[0]
    assert cut.start == 0.0
    assert cut.duration == 5.0
    assert cut.supervisions[0].text == "irrelevant-2"
    assert cut.supervisions[0].language == "en"
    audio = cut.load_audio()
    assert audio.shape[1] == cut.num_samples
    # Check the audio for the segment is identical to a slice of the full audio.
    np.testing.assert_equal(
        audio, full_audio[:, compute_num_samples(4.0, cut.sampling_rate) : compute_num_samples(9.0, cut.sampling_rate)]
    )


def test_dataloader_from_tarred_nemo_subset_manifest(nemo_tarred_manifest_subset_path: tuple[str, str]):
    json_mft, tar_mft, subset_items = nemo_tarred_manifest_subset_path
    config = OmegaConf.create(
        {
            "manifest_filepath": json_mft,
            "tarred_audio_filepaths": tar_mft,
            "sample_rate": 16000,
            "shuffle": True,
            "use_lhotse": True,
            "num_workers": 0,
            # lhotse specific
            "use_bucketing": True,
            "concurrent_bucketing": False,
            "num_buckets": 2,
            "drop_last": False,
            "batch_duration": 4.0,  # seconds
            "quadratic_duration": 15.0,  # seconds
            "shuffle_buffer_size": 10,
            "bucket_buffer_size": 100,
            "seed": 0,
            "shard_seed": 0,
            "tarred_random_access": True,
            "force_finite": True,
        }
    )
    dl = get_lhotse_dataloader_from_config(
        config=config, global_rank=0, world_size=1, dataset=UnsupervisedAudioDataset()
    )
    seen_ids = list()
    for batch in dl:
        current_ids = batch["ids"]
        seen_ids += current_ids
    
    expected_ids = set([data['audio_filepath'] for data in subset_items])
<<<<<<< HEAD
    seen_ids_set = set(seen_ids)
    assert len(seen_ids_set) == len(seen_ids), "Duplicate IDs found in the batch."
    assert seen_ids_set == expected_ids, "The set of IDs in the batches does not match the input JSON manifests."
    
=======
    assert seen_ids == expected_ids, "The set of IDs in the batches does not match the input JSON manifests."
>>>>>>> 50a9c331
<|MERGE_RESOLUTION|>--- conflicted
+++ resolved
@@ -1962,11 +1962,7 @@
         seen_ids += current_ids
     
     expected_ids = set([data['audio_filepath'] for data in subset_items])
-<<<<<<< HEAD
     seen_ids_set = set(seen_ids)
     assert len(seen_ids_set) == len(seen_ids), "Duplicate IDs found in the batch."
     assert seen_ids_set == expected_ids, "The set of IDs in the batches does not match the input JSON manifests."
-    
-=======
-    assert seen_ids == expected_ids, "The set of IDs in the batches does not match the input JSON manifests."
->>>>>>> 50a9c331
+    