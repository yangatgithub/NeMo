# Copyright (c) 2024, NVIDIA CORPORATION.  All rights reserved.
#
# Licensed under the Apache License, Version 2.0 (the "License");
# you may not use this file except in compliance with the License.
# You may obtain a copy of the License at
#
#     http://www.apache.org/licenses/LICENSE-2.0
#
# Unless required by applicable law or agreed to in writing, software
# distributed under the License is distributed on an "AS IS" BASIS,
# WITHOUT WARRANTIES OR CONDITIONS OF ANY KIND, either express or implied.
# See the License for the specific language governing permissions and
# limitations under the License.

import os
import re
from argparse import ArgumentParser
from collections import defaultdict
import torch
from omegaconf.omegaconf import OmegaConf
from nemo.collections.nlp.models.language_modeling.megatron_mamba_model import MegatronMambaModel
from nemo.collections.nlp.parts.megatron_trainer_builder import MegatronLMPPTrainerBuilder
from nemo.collections.nlp.parts.utils_funcs import torch_dtype_from_precision
from nemo.utils import logging

'''
Example

CUDA_VISIBLE_DEVICES="0" python /opt/NeMo/scripts/checkpoint_converters/convert_mamba2_pyt_to_nemo.py \
                                --input_name_or_path <path to the source pytorch model> \
                                --output_path <path to target .nemo model> \
                                --mamba_ssm_ngroups 8 \
                                --precision bf16 \
                                --tokenizer_model_dir <path to tokenizer.model, only set for 8b models, otherwise defaults to None>
'''


def get_args():
    parser = ArgumentParser()
    parser.add_argument(
        "--hparams_file",
        type=str,
        default=f"{os.path.dirname(__file__)}/../../examples/nlp/language_modeling/conf/megatron_mamba_config.yaml",
        required=False,
        help="Path config for restoring. It's created during training and may need to be modified during restore if restore environment is different than training. Ex: /raid/nemo_experiments/megatron_gpt/hparams.yaml",
    )
    parser.add_argument("--output_path", type=str, default=None, required=True, help="Path to output .nemo file.")
    parser.add_argument(
        "--input_name_or_path",
        type=str,
        required=True,
    )
    parser.add_argument("--mamba_ssm_ngroups", type=int, default=8, help="ngroups for Mamba model")
    parser.add_argument(
        "--precision", type=str, default="bf16", choices=["bf16", "32"], help="Precision for checkpoint weights saved"
    )
    parser.add_argument(
        "--tokenizer_model_dir", type=str, default=None, help="Path to the tokenizer.model, required for 8b models"
    )
    parser.add_argument(
        "--tokenizer_vocab_file", type=str, default=None, help="Path to the tokenize vocab, required for tiktokenizer"
    )
    parser.add_argument(
        "--tokenizer_type", type=str, default='tiktoken', help="tokenizer type (tiktoken, megatron etc...)"
    )
    parser.add_argument(
        "--tokenizer_library", type=str, default='tiktoken', help="tokenizer library (tiktoken, megatron, huggingface etc..)"
    )
    args = parser.parse_args()
    return args


def convert(args):

<<<<<<< HEAD
    checkpoint_weights = torch.load(args.input_name_or_path, map_location='cpu')["model"]
=======
    checkpoint_weights = torch.load(args.input_name_or_path, map_location='cpu')['model']
>>>>>>> 73bec061
    new_state_dict = {}

    if 'backbone' in list(checkpoint_weights.keys())[0]:
        if 'model' in list(checkpoint_weights.keys())[0]:
            checkpoint_weights = {key.replace('model.', '', 1): value for key, value in checkpoint_weights.items()}

            # Codestral Mamba Model Tokenizer Settings
            tokenizer_library = 'megatron'
            tokenizer_type = 'GPTSentencePieceTokenizer'
            tokenizer_model = args.tokenizer_model_dir

        else:

            # Tri Dao and Albert Gu Mamba Model Tokenizer Settings
            tokenizer_library = 'huggingface'
            tokenizer_type = 'EleutherAI/gpt-neox-20b'
            tokenizer_model = None

        layer_keys = [key for key in checkpoint_weights.keys() if re.match(r'backbone\.layers\.\d+\.', key)]
        layer_numbers = set(int(re.search(r'backbone\.layers\.(\d+)\.', key).group(1)) for key in layer_keys)
        num_layers = max(layer_numbers) + 1

        direct_mappings = {
            'model.embedding.word_embeddings.weight': 'backbone.embedding.weight',
            'model.decoder.final_norm.weight': 'backbone.norm_f.weight',
            'model.output_layer.weight': 'lm_head.weight',
        }

        for new_key, old_key in direct_mappings.items():
            new_state_dict[new_key] = checkpoint_weights[old_key]

        layer_attributes = [
            'mixer.A_log',
            'mixer.D',
            'mixer.conv1d.weight',
            'mixer.conv1d.bias',
            'mixer.in_proj.weight',
            'mixer.dt_bias',
            'mixer.out_proj.weight',
            'mixer.norm.weight',
            'norm.weight',
        ]

        for i in range(num_layers):
            for attr in layer_attributes:
                if attr == 'norm.weight':
                    new_key = f'model.decoder.layers.{i}.mixer.in_proj.layer_norm_weight'
                    old_key = f'backbone.layers.{i}.norm.weight'
                else:
                    new_key = f'model.decoder.layers.{i}.{attr}'
                    old_key = f'backbone.layers.{i}.{attr}'
                new_state_dict[new_key] = checkpoint_weights[old_key]

    else:

        layer_keys = [key for key in checkpoint_weights.keys() if re.match(r'decoder\.layers\.\d+\.', key)]
        layer_numbers = set(int(re.search(r'decoder\.layers\.(\d+)\.', key).group(1)) for key in layer_keys)
        num_layers = max(layer_numbers) + 1

        for key, value in checkpoint_weights.items():
            if '.norm.weight' in key and 'mixer' not in key:
                key = key[:-11] + 'mixer.in_proj.layer_norm_weight'
            new_state_dict["model." + key] = value

    layers = defaultdict(list)

<<<<<<< HEAD

    # Tokenizer settings
    if args.tokenizer_type == "tiktoken":
        tokenizer_library = 'tiktoken'
        tokenizer_type = 'tiktoken' #'GPTSentencePieceTokenizer'
        tokenizer_model = None
        tokenizer_vocab = args.tokenizer_vocab_file
    else:
        tokenizer_library = args.tokenizer_library #'huggingface'
        tokenizer_type = args.tokenizer_type #'EleutherAI/gpt-neox-20b'
        tokenizer_model = args.tokenizer_model_dir
        tokenizer_vocab = None
=======
    layers = defaultdict(list)
>>>>>>> 73bec061

    for key in new_state_dict.keys():
        match = re.match(r'model\.decoder\.layers\.(\d+)\.(\w+)', key)
        if match:
            index, layer_type = match.groups()
            layers[index].append(layer_type)

    layer_pattern = ''
    for i in range(max(map(int, layers.keys())) + 1):
        index_str = str(i)
        layer_types = layers.get(index_str, [])
        if 'mixer' in layer_types:
            layer_pattern += 'M'
        elif 'self_attention' in layer_types:
            layer_pattern += '*'
        elif 'mlp' in layer_types:
            layer_pattern += '-'
        else:
            raise AssertionError("Layer not found. Each layer must be eiher MLP, Mamba, or Attention")

    nemo_config = OmegaConf.load(args.hparams_file)
    nemo_config.trainer["precision"] = args.precision
    nemo_config.model.vocab_size, nemo_config.model.hidden_size = new_state_dict[
        'model.embedding.word_embeddings.weight'
    ].shape
    nemo_config.model.num_layers = num_layers
    nemo_config.model.hybrid_override_pattern = layer_pattern
    nemo_config.model.mamba_ssm_ngroups = args.mamba_ssm_ngroups
    nemo_config.model.tokenizer.library = tokenizer_library
    nemo_config.model.tokenizer.type = tokenizer_type
    nemo_config.model.tokenizer.model = tokenizer_model
    nemo_config.model.tokenizer.vocab_file = tokenizer_vocab

    if "-" in layer_pattern:
        nemo_config.model.ffn_hidden_size = new_state_dict[
            f'model.decoder.layers.{layer_pattern.index("-")}.mlp.linear_fc1.weight'
        ].shape[0]
    else:
        nemo_config.model.ffn_hidden_size = nemo_config.model.hidden_size

    nemo_config.model.use_cpu_initialization = True

    logging.info(f"Loading Mamba2 Pytorch checkpoint : `{args.input_name_or_path}`")

    trainer = MegatronLMPPTrainerBuilder(nemo_config).create_trainer()
    nemo_model_from_pyt = MegatronMambaModel(nemo_config.model, trainer)

    # Setting strict=False for the _extra_state

    nemo_model_from_pyt.load_state_dict(new_state_dict, strict=False)
    dtype = torch_dtype_from_precision(args.precision)
    nemo_model_from_pyt = nemo_model_from_pyt.to(dtype=dtype)
    nemo_model_from_pyt.save_to(args.output_path)
    logging.info(f'Mamba2 NeMo model saved to: {args.output_path}')
    for key, wt in checkpoint_weights.items():
        if "_extra" not in key:
            nemo_key = "model." + key
            nemo_wt = nemo_model_from_pyt.state_dict()[nemo_key]
            assert torch.allclose(wt.cpu(), nemo_wt.cpu())
        else:
            print("ignore _extra", key)



if __name__ == '__main__':
    args = get_args()
    convert(args)<|MERGE_RESOLUTION|>--- conflicted
+++ resolved
@@ -72,11 +72,7 @@
 
 def convert(args):
 
-<<<<<<< HEAD
-    checkpoint_weights = torch.load(args.input_name_or_path, map_location='cpu')["model"]
-=======
     checkpoint_weights = torch.load(args.input_name_or_path, map_location='cpu')['model']
->>>>>>> 73bec061
     new_state_dict = {}
 
     if 'backbone' in list(checkpoint_weights.keys())[0]:
@@ -141,9 +137,13 @@
                 key = key[:-11] + 'mixer.in_proj.layer_norm_weight'
             new_state_dict["model." + key] = value
 
+        # Tokenizer settings
+        tokenizer_library = 'megatron'
+        tokenizer_type = 'GPTSentencePieceTokenizer'
+        tokenizer_model = args.tokenizer_model_dir
+
     layers = defaultdict(list)
 
-<<<<<<< HEAD
 
     # Tokenizer settings
     if args.tokenizer_type == "tiktoken":
@@ -156,9 +156,6 @@
         tokenizer_type = args.tokenizer_type #'EleutherAI/gpt-neox-20b'
         tokenizer_model = args.tokenizer_model_dir
         tokenizer_vocab = None
-=======
-    layers = defaultdict(list)
->>>>>>> 73bec061
 
     for key in new_state_dict.keys():
         match = re.match(r'model\.decoder\.layers\.(\d+)\.(\w+)', key)
