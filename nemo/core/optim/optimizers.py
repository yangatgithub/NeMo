--- conflicted
+++ resolved
@@ -65,8 +65,6 @@
         AVAILABLE_OPTIMIZERS['distributed_fused_adam'] = MegatronDistributedFusedAdam
     except (ImportError, ModuleNotFoundError):
         HAVE_APEX_DISTRIBUTED_ADAM = False
-<<<<<<< HEAD
-=======
 
     try:
         # Try importing wrapper for Apex FusedAdam optimizer
@@ -75,7 +73,6 @@
         AVAILABLE_OPTIMIZERS['megatron_fused_adam'] = MegatronFusedAdam
     except (ImportError, ModuleNotFoundError):
         pass
->>>>>>> 1fede572
 
 __all__ = ['get_optimizer', 'register_optimizer', 'parse_optimizer_args']
 
