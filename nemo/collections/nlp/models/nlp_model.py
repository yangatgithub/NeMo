--- conflicted
+++ resolved
@@ -437,9 +437,5 @@
             and "bert_model.embeddings.position_ids" in state_dict
         ):
             del state_dict["bert_model.embeddings.position_ids"]
-<<<<<<< HEAD
-        super(NLPModel, self).load_state_dict(state_dict, strict=False)
-=======
         results = super(NLPModel, self).load_state_dict(state_dict, strict=strict)
-        return results
->>>>>>> e3365ead
+        return results