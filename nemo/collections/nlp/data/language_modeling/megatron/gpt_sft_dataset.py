--- conflicted
+++ resolved
@@ -56,11 +56,8 @@
         memmap_workers: Optional[int] = None,
         hf_dataset: bool = False,
         truncation_method: str = 'right',
-<<<<<<< HEAD
         use_flash_attention: bool = False,
-=======
         special_tokens: Optional[Mapping[str, str]] = None,  # special tokens, a dictory of {token_type: token}
->>>>>>> ddd052f8
     ):
         """
         file_path: Path to a JSONL GPT supervised fine-tuning dataset. Data is formatted as multiple JSON lines with each line formatted as follows. {'input': 'John von Neumann\nVon Neumann made fundamental contributions .... Q: What did the math of artificial viscosity do?', 'output': 'smoothed the shock transition without sacrificing basic physics'}
@@ -103,10 +100,8 @@
         self.virtual_tokens = virtual_tokens
         self.tokens_to_generate = tokens_to_generate
         self.truncation_method = truncation_method
-<<<<<<< HEAD
         self.use_flash_attention = use_flash_attention
         
-=======
         if special_tokens is None:
             self.special_tokens = {
                 "system_turn_start": "<extra_id_0>",
@@ -118,7 +113,6 @@
         else:
             self.special_tokens = special_tokens
 
->>>>>>> ddd052f8
         if hf_dataset:
             self.indexed_dataset = load_dataset(
                 'json', data_files=file_path, cache_dir=index_mapping_dir, num_proc=memmap_workers, split='train'
