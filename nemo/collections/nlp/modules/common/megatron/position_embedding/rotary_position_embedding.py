# coding=utf-8
# Copyright (c) 2022, NVIDIA CORPORATION.  All rights reserved.
#
# Licensed under the Apache License, Version 2.0 (the "License");
# you may not use this file except in compliance with the License.
# You may obtain a copy of the License at
#
#     http://www.apache.org/licenses/LICENSE-2.0
#
# Unless required by applicable law or agreed to in writing, software
# distributed under the License is distributed on an "AS IS" BASIS,
# WITHOUT WARRANTIES OR CONDITIONS OF ANY KIND, either express or implied.
# See the License for the specific language governing permissions and
# limitations under the License.

import torch
from einops import rearrange
from torch import einsum, nn

__all__ = ['RotaryEmbedding', 'apply_rotary_pos_emb']


class RotaryEmbedding(nn.Module):
    """
    Implements Rotary Position Embedding from https://arxiv.org/abs/2104.09864.
    """

    def __init__(
<<<<<<< HEAD
        self, dim: int, seq_len_interpolation_factor: int = None, pretrained_max_position_embeddings: int = None
=======
        self,
        dim: int,
        seq_len_interpolation_factor: int = None,
        rotary_base: int = 10000,
        pretrained_max_position_embeddings: int = None,
>>>>>>> 1fede572
    ):
        """
        Args:

            dim (int): rotary embedding dimension
            seq_len_interpolation_factor (int): if not None, discrete positions will be interpolated
<<<<<<< HEAD
            by this factor via the trick in https://arxiv.org/abs/2306.15595.
=======
                by this factor via the trick in https://arxiv.org/abs/2306.15595.
            rotary_base (int): rotary_base for the positional frequency (default: 10000)
>>>>>>> 1fede572
            pretrained_max_position_embeddings (int): pre-trained max_position_embeddings before position interpolation.
        """
        super().__init__()
        self.seq_len_interpolation_factor = seq_len_interpolation_factor
<<<<<<< HEAD
        inv_freq = 1.0 / (10000 ** (torch.arange(0, dim, 2).float() / dim))
=======
        self.rotary_base = rotary_base
        inv_freq = 1.0 / (self.rotary_base ** (torch.arange(0, dim, 2).float() / dim))
>>>>>>> 1fede572
        self.register_buffer('inv_freq', inv_freq)
        self.pretrained_max_position_embeddings = pretrained_max_position_embeddings

    def forward(self, max_seq_len, offset=0):
        seq = torch.arange(max_seq_len, device=self.inv_freq.device) + offset
        seq = seq.type_as(self.inv_freq)

        if self.pretrained_max_position_embeddings is not None and self.seq_len_interpolation_factor is not None:
            if max_seq_len > self.pretrained_max_position_embeddings * self.seq_len_interpolation_factor:
                # dynamic linear scaling (length > position we have learned)
                seq *= 1 / (max_seq_len / self.pretrained_max_position_embeddings)
            else:
                # fixed linear scaling
                seq *= 1 / self.seq_len_interpolation_factor

        freqs = einsum('i , j -> i j', seq, self.inv_freq)
        # first part even vector components, second part odd vector components,
        #  2 * dim in dimension size
        emb = torch.cat((freqs, freqs), dim=-1)
        # emb [seq_length, .., dim]
        return rearrange(emb, 'n d -> n 1 1 d')


def _rotate_half(x):
    """
    change sign so the last dimension
    [A, B, C, D] -> [-C, -D, A, B]
    """
    x = rearrange(x, '... (j d) -> ... j d', j=2)
    x1, x2 = x.unbind(dim=-2)
    return torch.cat((-x2, x1), dim=-1)


def apply_rotary_pos_emb(t, freqs):
    """
    input tensor t is of shape [seq_length, ..., dim]
    rotary positional embeding tensor freqs is of shape [seq_length, ..., dim]
    check https://kexue.fm/archives/8265 for detailed formulas
    """
    rot_dim = freqs.shape[-1]
    # ideally t_pass is empty so rotary pos embedding is applied to all tensor t
    t, t_pass = t[..., :rot_dim], t[..., rot_dim:]
    # first part is cosine component
    # second part is sine component, need to change signs with _rotate_half method
    t = (t * freqs.cos()) + (_rotate_half(t) * freqs.sin())
    return torch.cat((t, t_pass), dim=-1)<|MERGE_RESOLUTION|>--- conflicted
+++ resolved
@@ -26,37 +26,25 @@
     """
 
     def __init__(
-<<<<<<< HEAD
-        self, dim: int, seq_len_interpolation_factor: int = None, pretrained_max_position_embeddings: int = None
-=======
         self,
         dim: int,
         seq_len_interpolation_factor: int = None,
         rotary_base: int = 10000,
         pretrained_max_position_embeddings: int = None,
->>>>>>> 1fede572
     ):
         """
         Args:
 
             dim (int): rotary embedding dimension
             seq_len_interpolation_factor (int): if not None, discrete positions will be interpolated
-<<<<<<< HEAD
-            by this factor via the trick in https://arxiv.org/abs/2306.15595.
-=======
                 by this factor via the trick in https://arxiv.org/abs/2306.15595.
             rotary_base (int): rotary_base for the positional frequency (default: 10000)
->>>>>>> 1fede572
             pretrained_max_position_embeddings (int): pre-trained max_position_embeddings before position interpolation.
         """
         super().__init__()
         self.seq_len_interpolation_factor = seq_len_interpolation_factor
-<<<<<<< HEAD
-        inv_freq = 1.0 / (10000 ** (torch.arange(0, dim, 2).float() / dim))
-=======
         self.rotary_base = rotary_base
         inv_freq = 1.0 / (self.rotary_base ** (torch.arange(0, dim, 2).float() / dim))
->>>>>>> 1fede572
         self.register_buffer('inv_freq', inv_freq)
         self.pretrained_max_position_embeddings = pretrained_max_position_embeddings
 
