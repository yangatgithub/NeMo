--- conflicted
+++ resolved
@@ -414,13 +414,8 @@
         x = self.activation(x)
         if self.conv_pointwise_type == 'conv1d':
             x = self.pointwise_conv2(x)
-<<<<<<< HEAD
             x = x.transpose(1, 2)
         else: # linear
-=======
-        else:  # linear
-            x = self.pointwise_conv2(x)
->>>>>>> c2cf99d0
             x = x.transpose(1, 2)
             x = self.pointwise_conv2(x)
         return x
