# Copyright (c) 2020, NVIDIA CORPORATION.  All rights reserved.
#
# Licensed under the Apache License, Version 2.0 (the "License");
# you may not use this file except in compliance with the License.
# You may obtain a copy of the License at
#
#     http://www.apache.org/licenses/LICENSE-2.0
#
# Unless required by applicable law or agreed to in writing, software
# distributed under the License is distributed on an "AS IS" BASIS,
# WITHOUT WARRANTIES OR CONDITIONS OF ANY KIND, either express or implied.
# See the License for the specific language governing permissions and
# limitations under the License.

import contextlib
import glob
import json
import os
from dataclasses import dataclass, is_dataclass
from tempfile import NamedTemporaryFile
from typing import List, Optional, Union

import pytorch_lightning as pl
import torch
from omegaconf import OmegaConf, open_dict

from nemo.collections.asr.models import EncDecCTCModel, EncDecHybridRNNTCTCModel, EncDecMultiTaskModel
from nemo.collections.asr.modules.conformer_encoder import ConformerChangeConfig
from nemo.collections.asr.parts.submodules.ctc_decoding import CTCDecodingConfig
from nemo.collections.asr.parts.submodules.multitask_decoding import MultiTaskDecoding, MultiTaskDecodingConfig
from nemo.collections.asr.parts.submodules.rnnt_decoding import RNNTDecodingConfig
from nemo.collections.asr.parts.utils.eval_utils import cal_write_wer
from nemo.collections.asr.parts.utils.rnnt_utils import Hypothesis
from nemo.collections.asr.parts.utils.transcribe_utils import (
    compute_output_filename,
    prepare_audio_data,
    read_and_maybe_sort_manifest,
    restore_transcription_order,
    setup_model,
    transcribe_partial_audio,
    write_transcription,
)
from nemo.collections.common.parts.preprocessing.manifest import get_full_path
from nemo.core.config import hydra_runner
from nemo.utils import logging

"""
Transcribe audio file on a single CPU/GPU. Useful for transcription of moderate amounts of audio data.

# Arguments
  model_path: path to .nemo ASR checkpoint
  pretrained_name: name of pretrained ASR model (from NGC registry)
  audio_dir: path to directory with audio files
  dataset_manifest: path to dataset JSON manifest file (in NeMo format)

  compute_timestamps: Bool to request greedy time stamp information (if the model supports it)
  compute_langs: Bool to request language ID information (if the model supports it)

  (Optionally: You can limit the type of timestamp computations using below overrides)
  ctc_decoding.ctc_timestamp_type="all"  # (default all, can be [all, char, word])
  rnnt_decoding.rnnt_timestamp_type="all"  # (default all, can be [all, char, word])

  (Optionally: You can limit the type of timestamp computations using below overrides)
  ctc_decoding.ctc_timestamp_type="all"  # (default all, can be [all, char, word])
  rnnt_decoding.rnnt_timestamp_type="all"  # (default all, can be [all, char, word])

  output_filename: Output filename where the transcriptions will be written
  batch_size: batch size during inference

  cuda: Optional int to enable or disable execution of model on certain CUDA device.
  allow_mps: Bool to allow using MPS (Apple Silicon M-series GPU) device if available
  amp: Bool to decide if Automatic Mixed Precision should be used during inference
  audio_type: Str filetype of the audio. Supported = wav, flac, mp3

  overwrite_transcripts: Bool which when set allows repeated transcriptions to overwrite previous results.

  ctc_decoding: Decoding sub-config for CTC. Refer to documentation for specific values.
  rnnt_decoding: Decoding sub-config for RNNT. Refer to documentation for specific values.

  calculate_wer: Bool to decide whether to calculate wer/cer at end of this script
  clean_groundtruth_text: Bool to clean groundtruth text
  langid: Str used for convert_num_to_words during groundtruth cleaning
  use_cer: Bool to use Character Error Rate (CER)  or Word Error Rate (WER)

# Usage
ASR model can be specified by either "model_path" or "pretrained_name".
Data for transcription can be defined with either "audio_dir" or "dataset_manifest".
append_pred - optional. Allows you to add more than one prediction to an existing .json
pred_name_postfix - optional. The name you want to be written for the current model
Results are returned in a JSON manifest file.

python transcribe_speech.py \
    model_path=null \
    pretrained_name=null \
    audio_dir="<remove or path to folder of audio files>" \
    dataset_manifest="<remove or path to manifest>" \
    output_filename="<remove or specify output filename>" \
    clean_groundtruth_text=True \
    langid='en' \
    batch_size=32 \
    compute_timestamps=False \
    compute_langs=False \
    cuda=0 \
    amp=True \
    append_pred=False \
    pred_name_postfix="<remove or use another model name for output filename>"
"""


@dataclass
class ModelChangeConfig:

    # Sub-config for changes specific to the Conformer Encoder
    conformer: ConformerChangeConfig = ConformerChangeConfig()


@dataclass
class TranscriptionConfig:
    # Required configs
    model_path: Optional[str] = None  # Path to a .nemo file
    pretrained_name: Optional[str] = None  # Name of a pretrained model
    audio_dir: Optional[str] = None  # Path to a directory which contains audio files
    dataset_manifest: Optional[str] = None  # Path to dataset's JSON manifest
    channel_selector: Optional[
        Union[int, str]
    ] = None  # Used to select a single channel from multichannel audio, or use average across channels
    audio_key: str = 'audio_filepath'  # Used to override the default audio key in dataset_manifest
    eval_config_yaml: Optional[str] = None  # Path to a yaml file of config of evaluation
    presort_manifest: bool = True  # Significant inference speedup on short-form data due to padding reduction

    # General configs
    output_filename: Optional[str] = None
    batch_size: int = 32
    num_workers: int = 0
    append_pred: bool = False  # Sets mode of work, if True it will add new field transcriptions.
    pred_name_postfix: Optional[str] = None  # If you need to use another model name, rather than standard one.
    random_seed: Optional[int] = None  # seed number going to be used in seed_everything()

    # Set to True to output greedy timestamp information (only supported models)
    compute_timestamps: bool = False
    # set to True if need to return full alignment information
    preserve_alignment: bool = False

    # Set to True to output language ID information
    compute_langs: bool = False

    # Set `cuda` to int to define CUDA device. If 'None', will look for CUDA
    # device anyway, and do inference on CPU only if CUDA device is not found.
    # If `cuda` is a negative number, inference will be on CPU only.
    cuda: Optional[int] = None
    allow_mps: bool = False  # allow to select MPS device (Apple Silicon M-series GPU)
    amp: bool = False
    amp_dtype: str = "float16"  # can be set to "float16" or "bfloat16" when using amp
    matmul_precision: str = "highest"  # Literal["highest", "high", "medium"]
    audio_type: str = "wav"

    # Recompute model transcription, even if the output folder exists with scores.
    overwrite_transcripts: bool = True

    # Decoding strategy for CTC models
    ctc_decoding: CTCDecodingConfig = CTCDecodingConfig()

    # Decoding strategy for RNNT models
    rnnt_decoding: RNNTDecodingConfig = RNNTDecodingConfig(fused_batch_size=-1)

    # Decoding strategy for AED models
    multitask_decoding: MultiTaskDecodingConfig = MultiTaskDecodingConfig()

    # decoder type: ctc or rnnt, can be used to switch between CTC and RNNT decoder for Hybrid RNNT/CTC models
    decoder_type: Optional[str] = None
    # att_context_size can be set for cache-aware streaming models with multiple look-aheads
    att_context_size: Optional[list] = None

    # Use this for model-specific changes before transcription
    model_change: ModelChangeConfig = ModelChangeConfig()

    # Config for word / character error rate calculation
    calculate_wer: bool = True
    clean_groundtruth_text: bool = False
    langid: str = "en"  # specify this for convert_num_to_words step in groundtruth cleaning
    use_cer: bool = False

    # can be set to True to return list of transcriptions instead of the config
    # if True, will also skip writing anything to the output file
    return_transcriptions: bool = False

    # Set to False to return text instead of hypotheses from the transcribe function, so as to save memory
    return_hypotheses: bool = True

    # key for groundtruth text in manifest
    gt_text_attr_name: str = "text"
    gt_lang_attr_name: str = "lang"

    # Use model's transcribe() function instead of transcribe_partial_audio() by default
    # Only use transcribe_partial_audio() when the audio is too long to fit in memory
    # Your manifest input should have `offset` field to use transcribe_partial_audio()
    allow_partial_transcribe: bool = False
    extract_nbest: bool = False  # Extract n-best hypotheses from the model

    # Use model's transcribe() function instead of transcribe_partial_audio() by default
    # Only use transcribe_partial_audio() when the audio is too long to fit in memory
    # Your manifest input should have `offset` field to use transcribe_partial_audio()
    allow_partial_transcribe: bool = False


@hydra_runner(config_name="TranscriptionConfig", schema=TranscriptionConfig)
def main(cfg: TranscriptionConfig) -> Union[TranscriptionConfig, List[Hypothesis]]:
    logging.info(f'Hydra config: {OmegaConf.to_yaml(cfg)}')

    for key in cfg:
        cfg[key] = None if cfg[key] == 'None' else cfg[key]

    if is_dataclass(cfg):
        cfg = OmegaConf.structured(cfg)

    if cfg.random_seed:
        pl.seed_everything(cfg.random_seed)

    if cfg.model_path is None and cfg.pretrained_name is None:
        raise ValueError("Both cfg.model_path and cfg.pretrained_name cannot be None!")
    if cfg.audio_dir is None and cfg.dataset_manifest is None:
        raise ValueError("Both cfg.audio_dir and cfg.dataset_manifest cannot be None!")

    # Load augmentor from exteranl yaml file which contains eval info, could be extend to other feature such VAD, P&C
    augmentor = None
    if cfg.eval_config_yaml:
        eval_config = OmegaConf.load(cfg.eval_config_yaml)
        augmentor = eval_config.test_ds.get("augmentor")
        logging.info(f"Will apply on-the-fly augmentation on samples during transcription: {augmentor} ")

    # setup GPU
    torch.set_float32_matmul_precision(cfg.matmul_precision)
    if cfg.cuda is None:
        if torch.cuda.is_available():
            device = [0]  # use 0th CUDA device
            accelerator = 'gpu'
            map_location = torch.device('cuda:0')
        elif cfg.allow_mps and hasattr(torch.backends, "mps") and torch.backends.mps.is_available():
            logging.warning(
                "MPS device (Apple Silicon M-series GPU) support is experimental."
                " Env variable `PYTORCH_ENABLE_MPS_FALLBACK=1` should be set in most cases to avoid failures."
            )
            device = [0]
            accelerator = 'mps'
            map_location = torch.device('mps')
        else:
            device = 1
            accelerator = 'cpu'
            map_location = torch.device('cpu')
    else:
        device = [cfg.cuda]
        accelerator = 'gpu'
        map_location = torch.device(f'cuda:{cfg.cuda}')

    logging.info(f"Inference will be done on device: {map_location}")

    asr_model, model_name = setup_model(cfg, map_location)

    trainer = pl.Trainer(devices=device, accelerator=accelerator)
    asr_model.set_trainer(trainer)
    asr_model = asr_model.eval()

    # we will adjust this flag if the model does not support it
    compute_timestamps = cfg.compute_timestamps
    compute_langs = cfg.compute_langs
    # has to be True if timestamps are required
    preserve_alignment = True if cfg.compute_timestamps else cfg.preserve_alignment

    # Check whether model and decoder type match
    if isinstance(asr_model, EncDecCTCModel):
        if cfg.decoder_type and cfg.decoder_type != 'ctc':
            raise ValueError('CTC model only support ctc decoding!')
    elif isinstance(asr_model, EncDecHybridRNNTCTCModel):
        if cfg.decoder_type and cfg.decoder_type not in ['ctc', 'rnnt']:
            raise ValueError('Hybrid model only support ctc or rnnt decoding!')
    else:  # rnnt model, there could be other models needs to be addressed.
        if cfg.decoder_type and cfg.decoder_type != 'rnnt':
            raise ValueError('RNNT model only support rnnt decoding!')

    if cfg.decoder_type and hasattr(asr_model.encoder, 'set_default_att_context_size'):
        asr_model.encoder.set_default_att_context_size(cfg.att_context_size)

    # Setup decoding strategy
    if hasattr(asr_model, 'change_decoding_strategy') and hasattr(asr_model, 'decoding'):
        if isinstance(asr_model.decoding, MultiTaskDecoding):
            cfg.multitask_decoding.compute_langs = cfg.compute_langs
            cfg.multitask_decoding.preserve_alignments = cfg.preserve_alignment
<<<<<<< HEAD
=======
            if cfg.extract_nbest:
                cfg.multitask_decoding.beam.return_best_hypothesis = False
                cfg.return_hypotheses = True
>>>>>>> c5738263
            asr_model.change_decoding_strategy(cfg.multitask_decoding)
        elif cfg.decoder_type is not None:
            # TODO: Support compute_langs in CTC eventually
            if cfg.compute_langs and cfg.decoder_type == 'ctc':
                raise ValueError("CTC models do not support `compute_langs` at the moment")

            decoding_cfg = cfg.rnnt_decoding if cfg.decoder_type == 'rnnt' else cfg.ctc_decoding
            if cfg.extract_nbest:
                decoding_cfg.beam.return_best_hypothesis = False
                cfg.return_hypotheses = True
            decoding_cfg.compute_timestamps = cfg.compute_timestamps  # both ctc and rnnt support it
            if 'preserve_alignments' in decoding_cfg:
                decoding_cfg.preserve_alignments = preserve_alignment
            if 'compute_langs' in decoding_cfg:
                decoding_cfg.compute_langs = cfg.compute_langs
            if hasattr(asr_model, 'cur_decoder'):
                asr_model.change_decoding_strategy(decoding_cfg, decoder_type=cfg.decoder_type)
            else:
                asr_model.change_decoding_strategy(decoding_cfg)

        # Check if ctc or rnnt model
        elif hasattr(asr_model, 'joint'):  # RNNT model
            if cfg.extract_nbest:
                cfg.rnnt_decoding.beam.return_best_hypothesis = False
                cfg.return_hypotheses = True
            cfg.rnnt_decoding.fused_batch_size = -1
            cfg.rnnt_decoding.compute_timestamps = cfg.compute_timestamps
            cfg.rnnt_decoding.compute_langs = cfg.compute_langs
            if 'preserve_alignments' in cfg.rnnt_decoding:
                cfg.rnnt_decoding.preserve_alignments = preserve_alignment

            asr_model.change_decoding_strategy(cfg.rnnt_decoding)
        else:
            if cfg.compute_langs:
                raise ValueError("CTC models do not support `compute_langs` at the moment.")
            cfg.ctc_decoding.compute_timestamps = cfg.compute_timestamps
            if cfg.extract_nbest:
                cfg.ctc_decoding.beam.return_best_hypothesis = False
                cfg.return_hypotheses = True

            asr_model.change_decoding_strategy(cfg.ctc_decoding)

    # Setup decoding config based on model type and decoder_type
    with open_dict(cfg):
        if isinstance(asr_model, EncDecCTCModel) or (
            isinstance(asr_model, EncDecHybridRNNTCTCModel) and cfg.decoder_type == "ctc"
        ):
            cfg.decoding = cfg.ctc_decoding
        elif isinstance(asr_model.decoding, MultiTaskDecoding):
            cfg.decoding = cfg.multitask_decoding
        else:
            cfg.decoding = cfg.rnnt_decoding

<<<<<<< HEAD
    if isinstance(asr_model, EncDecMultiTaskModel):
        # Special case for EncDecMultiTaskModel, where the input manifest is directly passed into the model's transcribe() function
        partial_audio = False
        filepaths = cfg.dataset_manifest
        assert cfg.dataset_manifest is not None
=======
    remove_path_after_done = None
    if isinstance(asr_model, EncDecMultiTaskModel):
        # Special case for EncDecMultiTaskModel, where the input manifest is directly passed into the model's transcribe() function
        partial_audio = False
        if cfg.audio_dir is not None and not cfg.append_pred:
            filepaths = list(glob.glob(os.path.join(cfg.audio_dir, f"**/*.{cfg.audio_type}"), recursive=True))
        else:
            assert cfg.dataset_manifest is not None
            if cfg.presort_manifest:
                with NamedTemporaryFile("w", suffix=".json", delete=False) as f:
                    for item in read_and_maybe_sort_manifest(cfg.dataset_manifest, try_sort=True):
                        item["audio_filepath"] = get_full_path(item["audio_filepath"], cfg.dataset_manifest)
                        print(json.dumps(item), file=f)
                    cfg.dataset_manifest = f.name
                    remove_path_after_done = f.name
            filepaths = cfg.dataset_manifest
>>>>>>> c5738263
    else:
        # prepare audio filepaths and decide wether it's partial audio
        filepaths, partial_audio = prepare_audio_data(cfg)

    if not cfg.allow_partial_transcribe:
        # by defatul, use model's transcribe() function, unless partial audio is required
        partial_audio = False

    # setup AMP (optional)
    if cfg.amp and torch.cuda.is_available() and hasattr(torch.cuda, 'amp') and hasattr(torch.cuda.amp, 'autocast'):
        logging.info("AMP enabled!\n")
        autocast = torch.cuda.amp.autocast
    else:

        @contextlib.contextmanager
        def autocast(dtype=None):
            yield

    # Compute output filename
    cfg = compute_output_filename(cfg, model_name)

    # if transcripts should not be overwritten, and already exists, skip re-transcription step and return
    if not cfg.return_transcriptions and not cfg.overwrite_transcripts and os.path.exists(cfg.output_filename):
        logging.info(
            f"Previous transcripts found at {cfg.output_filename}, and flag `overwrite_transcripts`"
            f"is {cfg.overwrite_transcripts}. Returning without re-transcribing text."
        )
        return cfg

    # transcribe audio

    amp_dtype = torch.float16 if cfg.amp_dtype == "float16" else torch.bfloat16

    with autocast(dtype=amp_dtype):
        with torch.no_grad():
            if partial_audio:
                transcriptions = transcribe_partial_audio(
                    asr_model=asr_model,
                    path2manifest=cfg.dataset_manifest,
                    batch_size=cfg.batch_size,
                    num_workers=cfg.num_workers,
                    return_hypotheses=cfg.return_hypotheses,
                    channel_selector=cfg.channel_selector,
                    augmentor=augmentor,
                    decoder_type=cfg.decoder_type,
                )
            else:
                override_cfg = asr_model.get_transcribe_config()
                override_cfg.batch_size = cfg.batch_size
                override_cfg.num_workers = cfg.num_workers
                override_cfg.return_hypotheses = cfg.return_hypotheses
                override_cfg.channel_selector = cfg.channel_selector
                override_cfg.augmentor = augmentor
                override_cfg.text_field = cfg.gt_text_attr_name
                override_cfg.lang_field = cfg.gt_lang_attr_name
                transcriptions = asr_model.transcribe(audio=filepaths, override_config=override_cfg,)

    if cfg.dataset_manifest is not None:
        logging.info(f"Finished transcribing from manifest file: {cfg.dataset_manifest}")
        if cfg.presort_manifest:
            transcriptions = restore_transcription_order(cfg.dataset_manifest, transcriptions)
    else:
        logging.info(f"Finished transcribing {len(filepaths)} files !")
    logging.info(f"Writing transcriptions into file: {cfg.output_filename}")

    # if transcriptions form a tuple of (best_hypotheses, all_hypotheses)
    if type(transcriptions) == tuple and len(transcriptions) == 2:
        if cfg.extract_nbest:
            # extract all hypotheses if exists
            transcriptions = transcriptions[1]
        else:
            # extract just best hypothesis
            transcriptions = transcriptions[0]

    if cfg.return_transcriptions:
        return transcriptions

    # write audio transcriptions
    output_filename, pred_text_attr_name = write_transcription(
        transcriptions,
        cfg,
        model_name,
        filepaths=filepaths,
        compute_langs=compute_langs,
        compute_timestamps=compute_timestamps,
    )
    logging.info(f"Finished writing predictions to {output_filename}!")

    # clean-up
    if cfg.presort_manifest is not None:
        if remove_path_after_done is not None:
            os.unlink(remove_path_after_done)

    if cfg.calculate_wer:
        output_manifest_w_wer, total_res, _ = cal_write_wer(
            pred_manifest=output_filename,
            gt_text_attr_name=cfg.gt_text_attr_name,
            pred_text_attr_name=pred_text_attr_name,
            clean_groundtruth_text=cfg.clean_groundtruth_text,
            langid=cfg.langid,
            use_cer=cfg.use_cer,
            output_filename=None,
        )
        if output_manifest_w_wer:
            logging.info(f"Writing prediction and error rate of each sample to {output_manifest_w_wer}!")
            logging.info(f"{total_res}")

    return cfg


if __name__ == '__main__':
    main()  # noqa pylint: disable=no-value-for-parameter<|MERGE_RESOLUTION|>--- conflicted
+++ resolved
@@ -24,7 +24,7 @@
 import torch
 from omegaconf import OmegaConf, open_dict
 
-from nemo.collections.asr.models import EncDecCTCModel, EncDecHybridRNNTCTCModel, EncDecMultiTaskModel
+from nemo.collections.asr.models import EncDecCTCModel, EncDecHybridRNNTCTCModel, EncDecMultiTaskModel, EncDecMultiTaskModel
 from nemo.collections.asr.modules.conformer_encoder import ConformerChangeConfig
 from nemo.collections.asr.parts.submodules.ctc_decoding import CTCDecodingConfig
 from nemo.collections.asr.parts.submodules.multitask_decoding import MultiTaskDecoding, MultiTaskDecodingConfig
@@ -196,11 +196,6 @@
     # Your manifest input should have `offset` field to use transcribe_partial_audio()
     allow_partial_transcribe: bool = False
     extract_nbest: bool = False  # Extract n-best hypotheses from the model
-
-    # Use model's transcribe() function instead of transcribe_partial_audio() by default
-    # Only use transcribe_partial_audio() when the audio is too long to fit in memory
-    # Your manifest input should have `offset` field to use transcribe_partial_audio()
-    allow_partial_transcribe: bool = False
 
 
 @hydra_runner(config_name="TranscriptionConfig", schema=TranscriptionConfig)
@@ -285,12 +280,9 @@
         if isinstance(asr_model.decoding, MultiTaskDecoding):
             cfg.multitask_decoding.compute_langs = cfg.compute_langs
             cfg.multitask_decoding.preserve_alignments = cfg.preserve_alignment
-<<<<<<< HEAD
-=======
             if cfg.extract_nbest:
                 cfg.multitask_decoding.beam.return_best_hypothesis = False
                 cfg.return_hypotheses = True
->>>>>>> c5738263
             asr_model.change_decoding_strategy(cfg.multitask_decoding)
         elif cfg.decoder_type is not None:
             # TODO: Support compute_langs in CTC eventually
@@ -344,13 +336,6 @@
         else:
             cfg.decoding = cfg.rnnt_decoding
 
-<<<<<<< HEAD
-    if isinstance(asr_model, EncDecMultiTaskModel):
-        # Special case for EncDecMultiTaskModel, where the input manifest is directly passed into the model's transcribe() function
-        partial_audio = False
-        filepaths = cfg.dataset_manifest
-        assert cfg.dataset_manifest is not None
-=======
     remove_path_after_done = None
     if isinstance(asr_model, EncDecMultiTaskModel):
         # Special case for EncDecMultiTaskModel, where the input manifest is directly passed into the model's transcribe() function
@@ -367,7 +352,6 @@
                     cfg.dataset_manifest = f.name
                     remove_path_after_done = f.name
             filepaths = cfg.dataset_manifest
->>>>>>> c5738263
     else:
         # prepare audio filepaths and decide wether it's partial audio
         filepaths, partial_audio = prepare_audio_data(cfg)
