# Copyright (c) 2024, NVIDIA CORPORATION.  All rights reserved.
#
# Licensed under the Apache License, Version 2.0 (the "License");
# you may not use this file except in compliance with the License.
# You may obtain a copy of the License at
#
#     http://www.apache.org/licenses/LICENSE-2.0
#
# Unless required by applicable law or agreed to in writing, software
# distributed under the License is distributed on an "AS IS" BASIS,
# WITHOUT WARRANTIES OR CONDITIONS OF ANY KIND, either express or implied.
# See the License for the specific language governing permissions and
# limitations under the License.

"""
# ASR transcribe/inference with multi-GPU/multi-node support for large datasets
# It supports both tarred and non-tarred datasets
# Arguments
#    model: path to a nemo/PTL checkpoint file or name of a pretrained model
#    predict_ds: config of the dataset/dataloader
#    output_path: path to store the predictions
#    return_predictions: whether to return the predictions as output other than writing into the files
#    use_cer: whether to calculate the error in terms of CER or use the default WER
#
# Results of each GPU/worker is written into a file named 'predictions_{rank}.json, and aggregated results of all workers are written into 'predictions_all.json'

Example for non-tarred datasets:

python transcribe_speech_parallel.py \
    model=stt_en_conformer_ctc_large \
    predict_ds.manifest_filepath=/dataset/manifest_file.json \
    predict_ds.batch_size=16 \
    output_path=/tmp/

Example for Hybrid-CTC/RNNT models with non-tarred datasets:

python transcribe_speech_parallel.py \
    model=stt_en_fastconformer_hybrid_large \
    decoder_type=ctc \
    predict_ds.manifest_filepath=/dataset/manifest_file.json \
    predict_ds.batch_size=16 \
    output_path=/tmp/

Example for tarred datasets:

python transcribe_speech_parallel.py \
    predict_ds.is_tarred=true \
    predict_ds.manifest_filepath=/tarred_dataset/tarred_audio_manifest.json \
    predict_ds.tarred_audio_filepaths=/tarred_dataset/audio__OP_0..127_CL_.tar \
    ...

By default the trainer uses all the GPUs available and default precision is FP32.
By setting the trainer config you may control these configs. For example to do the predictions with AMP on just two GPUs:

python transcribe_speech_parallel.py \
    trainer.precision=16 \
    trainer.devices=2 \
    ...

You may control the dataloader's config by setting the predict_ds:

python transcribe_speech_parallel.py \
    predict_ds.num_workers=8 \
    predict_ds.min_duration=2.0 \
    predict_ds.sample_rate=16000 \
    model=stt_en_conformer_ctc_small \
    ...

"""


import itertools
import json
import os
from dataclasses import dataclass, is_dataclass
from typing import Optional

import pytorch_lightning as ptl
import torch
from omegaconf import MISSING, OmegaConf

from nemo.collections.asr.data.audio_to_text_dataset import ASRPredictionWriter
from nemo.collections.asr.metrics.wer import word_error_rate
from nemo.collections.asr.models import ASRModel, EncDecHybridRNNTCTCModel
from nemo.collections.asr.models.aed_multitask_models import EncDecMultiTaskModel
from nemo.collections.asr.models.configs.asr_models_config import ASRDatasetConfig
from nemo.collections.asr.parts.submodules.rnnt_decoding import RNNTDecodingConfig
from nemo.collections.asr.parts.submodules.rnnt_greedy_decoding import GreedyBatchedRNNTInferConfig
from nemo.core.config import TrainerConfig, hydra_runner
from nemo.utils import logging
from nemo.utils.get_rank import is_global_rank_zero


@dataclass
class ParallelTranscriptionConfig:
    model: Optional[str] = None  # name
    predict_ds: ASRDatasetConfig = ASRDatasetConfig(
        return_sample_id=True, num_workers=4, min_duration=0, max_duration=40
    )
    output_path: str = MISSING

    # when return_predictions is enabled, the prediction call would keep all the predictions in memory and return them when prediction is done
    return_predictions: bool = False
    use_cer: bool = False

    # decoding strategy for RNNT models
    # Double check whether fused_batch_size=-1 is right
    rnnt_decoding: RNNTDecodingConfig = RNNTDecodingConfig(fused_batch_size=-1)

    # decoder type: ctc or rnnt, can be used to switch between CTC and RNNT decoder for Hybrid RNNT/CTC models
    decoder_type: Optional[str] = None
    # att_context_size can be set for cache-aware streaming models with multiple look-aheads
    att_context_size: Optional[list] = None

    trainer: TrainerConfig = TrainerConfig(devices=-1, accelerator="gpu", strategy="ddp")


def match_train_config(predict_ds, train_ds):
    # It copies the important configurations from the train dataset of the model
    # into the predict_ds to be used for prediction. It is needed to match the training configurations.
    if train_ds is None:
        return

    predict_ds.sample_rate = train_ds.get("sample_rate", 16000)
    cfg_name_list = [
        "int_values",
        "use_start_end_token",
        "blank_index",
        "unk_index",
        "normalize",
        "parser",
        "eos_id",
        "bos_id",
        "pad_id",
    ]

    if is_dataclass(predict_ds):
        predict_ds = OmegaConf.structured(predict_ds)
    for cfg_name in cfg_name_list:
        if hasattr(train_ds, cfg_name):
            setattr(predict_ds, cfg_name, getattr(train_ds, cfg_name))

    return predict_ds


@hydra_runner(config_name="TranscriptionConfig", schema=ParallelTranscriptionConfig)
def main(cfg: ParallelTranscriptionConfig):
    if cfg.model.endswith(".nemo"):
        logging.info("Attempting to initialize from .nemo file")
        model = ASRModel.restore_from(restore_path=cfg.model, map_location="cpu")
    elif cfg.model.endswith(".ckpt"):
        logging.info("Attempting to initialize from .ckpt file")
        model = ASRModel.load_from_checkpoint(checkpoint_path=cfg.model, map_location="cpu")
    else:
        logging.info(
            "Attempting to initialize from a pretrained model as the model name does not have the extension of .nemo or .ckpt"
        )
        model = ASRModel.from_pretrained(model_name=cfg.model, map_location="cpu")

    if isinstance(model, EncDecHybridRNNTCTCModel) and cfg.decoder_type is not None:
        model.change_decoding_strategy(decoder_type=cfg.decoder_type)

    cfg.predict_ds.return_sample_id = True
    cfg.predict_ds = match_train_config(predict_ds=cfg.predict_ds, train_ds=model.cfg.train_ds)

    if isinstance(model, EncDecMultiTaskModel):
        cfg.trainer.use_distributed_sampler = False
        OmegaConf.set_struct(cfg.predict_ds, False)
        cfg.predict_ds.use_lhotse = True
        cfg.predict_ds.lang_field = "target_lang"
<<<<<<< HEAD
    
=======
        OmegaConf.set_struct(cfg.predict_ds, True)

>>>>>>> 77b38cdd
    trainer = ptl.Trainer(**cfg.trainer)

    if isinstance(model, EncDecMultiTaskModel):
        cfg.predict_ds.global_rank = trainer.global_rank
        cfg.predict_ds.world_size = trainer.world_size
        OmegaConf.set_struct(cfg.predict_ds, True)

    data_loader = model._setup_dataloader_from_config(cfg.predict_ds)

    os.makedirs(cfg.output_path, exist_ok=True)
    # trainer.global_rank is not valid before predict() is called. Need this hack to find the correct global_rank.
    global_rank = trainer.node_rank * trainer.num_devices + int(os.environ.get("LOCAL_RANK", 0))
    output_file = os.path.join(cfg.output_path, f"predictions_{global_rank}.json")
    predictor_writer = ASRPredictionWriter(dataset=data_loader.dataset, output_file=output_file)
    trainer.callbacks.extend([predictor_writer])

    predictions = trainer.predict(model=model, dataloaders=data_loader, return_predictions=cfg.return_predictions)
    if predictions is not None:
        predictions = list(itertools.chain.from_iterable(predictions))
    samples_num = predictor_writer.close_output_file()

    logging.info(
        f"Prediction on rank {global_rank} is done for {samples_num} samples and results are stored in {output_file}."
    )

    if torch.distributed.is_initialized():
        torch.distributed.barrier()

    samples_num = 0
    pred_text_list = []
    text_list = []
    if is_global_rank_zero():
        output_file = os.path.join(cfg.output_path, f"predictions_all.json")
        logging.info(f"Prediction files are being aggregated in {output_file}.")
        with open(output_file, 'w') as outf:
            for rank in range(trainer.world_size):
                input_file = os.path.join(cfg.output_path, f"predictions_{rank}.json")
                with open(input_file, 'r') as inpf:
                    lines = inpf.readlines()
                    for line in lines:
                        item = json.loads(line)
                        pred_text_list.append(item["pred_text"])
                        text_list.append(item["text"])
                        outf.write(json.dumps(item) + "\n")
                        samples_num += 1
        wer_cer = word_error_rate(hypotheses=pred_text_list, references=text_list, use_cer=cfg.use_cer)
        logging.info(
            f"Prediction is done for {samples_num} samples in total on all workers and results are aggregated in {output_file}."
        )
        logging.info("{} for all predictions is {:.4f}.".format("CER" if cfg.use_cer else "WER", wer_cer))


if __name__ == '__main__':
    main()<|MERGE_RESOLUTION|>--- conflicted
+++ resolved
@@ -168,12 +168,8 @@
         OmegaConf.set_struct(cfg.predict_ds, False)
         cfg.predict_ds.use_lhotse = True
         cfg.predict_ds.lang_field = "target_lang"
-<<<<<<< HEAD
-    
-=======
         OmegaConf.set_struct(cfg.predict_ds, True)
 
->>>>>>> 77b38cdd
     trainer = ptl.Trainer(**cfg.trainer)
 
     if isinstance(model, EncDecMultiTaskModel):
