# Copyright (c) 2023, NVIDIA CORPORATION.  All rights reserved.
#
# Licensed under the Apache License, Version 2.0 (the "License");
# you may not use this file except in compliance with the License.
# You may obtain a copy of the License at
#
#     http://www.apache.org/licenses/LICENSE-2.0
#
# Unless required by applicable law or agreed to in writing, software
# distributed under the License is distributed on an "AS IS" BASIS,
# WITHOUT WARRANTIES OR CONDITIONS OF ANY KIND, either express or implied.
# See the License for the specific language governing permissions and
# limitations under the License.

import os
import tempfile

from omegaconf.omegaconf import OmegaConf, open_dict
from pytorch_lightning import Trainer
from pytorch_lightning.plugins.environments import TorchElasticEnvironment
from pytorch_lightning.trainer.connectors.checkpoint_connector import _CheckpointConnector

from nemo.collections.nlp.models.language_modeling.megatron_gpt_model import MegatronGPTModel
from nemo.collections.nlp.modules.common.megatron.megatron_init import fake_initialize_model_parallel
from nemo.collections.nlp.parts.nlp_overrides import (
    CustomProgressBar,
    GradScaler,
    MegatronHalfPrecisionPlugin,
    NLPDDPStrategy,
    NLPSaveRestoreConnector,
    PipelineMixedPrecisionPlugin,
)
from nemo.core.config import hydra_runner
from nemo.utils import AppState, logging
from nemo.utils.exp_manager import exp_manager
from nemo.utils.model_utils import inject_model_parallel_rank


def _modify_config(gpt_cfg, cfg, add_cfg_to_tree=False):
    """
    This function modifies the original gpt pre-training config (t5_cfg) with attributes from the finetuning config (cfg).
    The `add_cfg_to_tree` arg adds `cfg` to the top of the yaml tree which is needed for all `hparams.yaml` files when passed as an arg to `load_from_checkpoint()`.
    """
    OmegaConf.set_struct(gpt_cfg, True)
    OmegaConf.resolve(cfg)
    with open_dict(gpt_cfg):
        gpt_cfg.megatron_amp_O2 = cfg.model.get('megatron_amp_O2', False)
        gpt_cfg.micro_batch_size = cfg.model.micro_batch_size
        gpt_cfg.global_batch_size = cfg.model.global_batch_size
        gpt_cfg.sequence_parallel = cfg.model.get("sequence_parallel", False)
        gpt_cfg.activations_checkpoint_granularity = cfg.model.get("activations_checkpoint_granularity", None)
        gpt_cfg.activations_checkpoint_num_layers = cfg.model.get("activations_checkpoint_num_layers", None)
        gpt_cfg.activations_checkpoint_method = cfg.model.get("activations_checkpoint_method", None)
        gpt_cfg.data = cfg.model.data
        gpt_cfg.optim = cfg.model.optim
        gpt_cfg.precision = cfg.trainer.precision
        gpt_cfg.restore_from_path = cfg.restore_from_path
        gpt_cfg.resume_from_checkpoint = cfg.model.resume_from_checkpoint
        gpt_cfg.gradient_as_bucket_view = cfg.model.gradient_as_bucket_view
        gpt_cfg.encoder_seq_length = cfg.model.encoder_seq_length
        gpt_cfg.max_position_embeddings = cfg.model.max_position_embeddings
        gpt_cfg.seq_len_interpolation_factor = cfg.model.seq_len_interpolation_factor
        gpt_cfg.use_flash_attention = cfg.model.use_flash_attention
<<<<<<< HEAD
        assert (
            gpt_cfg.encoder_seq_length == gpt_cfg.max_position_embeddings * gpt_cfg.seq_len_interpolation_factor
        ), 'seq_length should be equal to max_position_embedding * seq_len_interpolation_factor'
        gpt_cfg.use_yarn = cfg.model.get('use_yarn', False)
=======
        gpt_cfg.tensor_model_parallel_size = cfg.model.get('tensor_model_parallel_size', 1)
        gpt_cfg.pipeline_model_parallel_size = cfg.model.get('pipeline_model_parallel_size', 1)
        gpt_cfg.pipeline_model_parallel_split_rank = cfg.model.get('pipeline_model_parallel_split_rank', 0)
>>>>>>> ddd052f8

        # This is needed when modifying a hparam file directly to load `.ckpt` files.
        # This is not needed to modify the cfg in `.nemo` files.
        if add_cfg_to_tree:
            OmegaConf.resolve(gpt_cfg)
            gpt_cfg.cfg = gpt_cfg

    return gpt_cfg


def load_from_nemo(cls, cfg, trainer, gpt_cfg, modify_confg_fn):
    gpt_cfg = modify_confg_fn(gpt_cfg, cfg, add_cfg_to_tree=False)
    save_restore_connector = NLPSaveRestoreConnector()
    if os.path.isdir(cfg.restore_from_path):
        save_restore_connector.model_extracted_dir = cfg.restore_from_path
    model = cls.restore_from(
        restore_path=cfg.restore_from_path,
        trainer=trainer,
        override_config_path=gpt_cfg,
        save_restore_connector=save_restore_connector,
    )
    return model


def load_from_checkpoint_dir(cls, cfg, trainer, modify_confg_fn):
    app_state = AppState()
    if cfg.model.tensor_model_parallel_size > 1 or cfg.model.pipeline_model_parallel_size > 1:
        app_state.model_parallel_size = cfg.model.tensor_model_parallel_size * cfg.model.pipeline_model_parallel_size
        app_state.tensor_model_parallel_size = cfg.model.tensor_model_parallel_size
        app_state.pipeline_model_parallel_size = cfg.model.pipeline_model_parallel_size
        (
            app_state.tensor_model_parallel_rank,
            app_state.pipeline_model_parallel_rank,
            app_state.model_parallel_size,
            app_state.data_parallel_size,
            app_state.pipeline_model_parallel_split_rank,
            app_state.virtual_pipeline_model_parallel_rank,
        ) = fake_initialize_model_parallel(
            world_size=app_state.model_parallel_size,
            rank=trainer.global_rank,
            tensor_model_parallel_size_=cfg.model.tensor_model_parallel_size,
            pipeline_model_parallel_size_=cfg.model.pipeline_model_parallel_size,
            pipeline_model_parallel_split_rank_=cfg.model.pipeline_model_parallel_split_rank,
        )
    checkpoint_path = inject_model_parallel_rank(
        os.path.join(cfg.model.pretrained_checkpoint.checkpoint_dir, cfg.model.pretrained_checkpoint.checkpoint_name)
    )
    hparams_file = OmegaConf.load(cfg.model.pretrained_checkpoint.hparams_file)
    gpt_cfg = modify_confg_fn(hparams_file.cfg, cfg, add_cfg_to_tree=True)
    with tempfile.NamedTemporaryFile(suffix='.yaml') as f:
        OmegaConf.save(config=gpt_cfg, f=f.name)
        model = cls.load_from_checkpoint(checkpoint_path=checkpoint_path, trainer=trainer, hparams_file=f.name,)
        return model


def validate_checkpoint_loading_args(cfg):
    if cfg.checkpoint_dir is None or not os.path.isdir(cfg.checkpoint_dir):
        raise ValueError(f'Checkpoint directory {cfg.checkpoint_dir} does not exist or is not a directory.')
    if cfg.checkpoint_name is None:
        raise ValueError(f'Checkpoint name {cfg.checkpoint_name} is not valid.')
    if cfg.hparams_file is None or not os.path.isfile(cfg.hparams_file):
        raise ValueError(f'Hparams file {cfg.hparams_file} does not exist or is not a file.')


@hydra_runner(config_path="conf", config_name="megatron_gpt_config")
def main(cfg) -> None:
    logging.info("\n\n************** Experiment configuration ***********")
    logging.info(f'\n{OmegaConf.to_yaml(cfg)}')

    megatron_amp_o2 = cfg.model.get('megatron_amp_O2', False)
    with_distributed_adam = cfg.model.optim.get('name', 'fused_adam') == 'distributed_fused_adam'
    plugins = []
    strategy = NLPDDPStrategy(
        no_ddp_communication_hook=True,
        gradient_as_bucket_view=cfg.model.gradient_as_bucket_view,
        find_unused_parameters=False,
    )
    if cfg.trainer.precision in [16, '16', 'bf16', '16-mixed', 'bf16-mixed']:
        scaler = None
        if cfg.trainer.precision in [16, '16', '16-mixed']:
            scaler = GradScaler(
                init_scale=cfg.model.get('native_amp_init_scale', 2 ** 32),
                growth_interval=cfg.model.get('native_amp_growth_interval', 1000),
                hysteresis=cfg.model.get('hysteresis', 2),
            )
            plugin_precision = '16-mixed'
        else:
            plugin_precision = 'bf16-mixed'
        if megatron_amp_o2 and not with_distributed_adam:
            plugins.append(MegatronHalfPrecisionPlugin(precision=plugin_precision, device='cuda', scaler=scaler))
        else:
            plugins.append(PipelineMixedPrecisionPlugin(precision=plugin_precision, device='cuda', scaler=scaler))

    if cfg.get('cluster_type', None) == 'BCP':
        plugins.append(TorchElasticEnvironment())

    trainer = Trainer(plugins=plugins, strategy=strategy, **cfg.trainer, callbacks=[CustomProgressBar()])

    exp_manager(trainer, cfg.exp_manager)

    # update resume from checkpoint found by exp_manager
    if cfg.model.resume_from_checkpoint is not None:
        trainer.ckpt_path = cfg.model.resume_from_checkpoint

    logging.info(f'Resuming training from checkpoint: {trainer.ckpt_path}')

    if cfg.restore_from_path:
        save_restore_connector = NLPSaveRestoreConnector()
        if os.path.isdir(cfg.restore_from_path):
            save_restore_connector.model_extracted_dir = cfg.restore_from_path
        gpt_cfg = MegatronGPTModel.restore_from(
            restore_path=cfg.restore_from_path,
            trainer=trainer,
            return_config=True,
            save_restore_connector=save_restore_connector,
        )
        model = load_from_nemo(MegatronGPTModel, cfg, trainer, gpt_cfg, modify_confg_fn=_modify_config)
    elif cfg.model.get("pretrained_checkpoint", None) is not None:
        validate_checkpoint_loading_args(cfg.model.pretrained_checkpoint)
        model = load_from_checkpoint_dir(MegatronGPTModel, cfg, trainer, modify_confg_fn=_modify_config)
    else:
        print(' > WARNING: No checkpoint provided. Starting from scratch.')
        model = MegatronGPTModel(cfg.model, trainer)
    trainer.fit(model)


if __name__ == '__main__':
    main()<|MERGE_RESOLUTION|>--- conflicted
+++ resolved
@@ -61,16 +61,13 @@
         gpt_cfg.max_position_embeddings = cfg.model.max_position_embeddings
         gpt_cfg.seq_len_interpolation_factor = cfg.model.seq_len_interpolation_factor
         gpt_cfg.use_flash_attention = cfg.model.use_flash_attention
-<<<<<<< HEAD
         assert (
             gpt_cfg.encoder_seq_length == gpt_cfg.max_position_embeddings * gpt_cfg.seq_len_interpolation_factor
         ), 'seq_length should be equal to max_position_embedding * seq_len_interpolation_factor'
         gpt_cfg.use_yarn = cfg.model.get('use_yarn', False)
-=======
         gpt_cfg.tensor_model_parallel_size = cfg.model.get('tensor_model_parallel_size', 1)
         gpt_cfg.pipeline_model_parallel_size = cfg.model.get('pipeline_model_parallel_size', 1)
         gpt_cfg.pipeline_model_parallel_split_rank = cfg.model.get('pipeline_model_parallel_split_rank', 0)
->>>>>>> ddd052f8
 
         # This is needed when modifying a hparam file directly to load `.ckpt` files.
         # This is not needed to modify the cfg in `.nemo` files.
